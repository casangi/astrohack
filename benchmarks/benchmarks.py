import os
import astrohack

<<<<<<< HEAD
from graphviper.dask.client import local_client
=======
from graphviper.dask.client.client import local_client
>>>>>>> 309b8539
from astrohack.extract_holog import extract_holog

from astrohack.holog import holog


class Stakeholder:
    def setup_cache(self):
        # initialize a local cluster for parallel processing
        self.client = local_client(cores=2, memory_limit="8GB")

        def setup(self):
        # download test datasets
        graphviper.utils.data.download("J1924-2914.ms.calibrated.split.SPW3", folder=os.getcwd())
        self.alma_ms = os.path.join(os.getcwd(), "J1924-2914.ms.calibrated.split.SPW3")

        print(self.alma_ms)

        self.alma_zarr = "alma.split.holog.zarr"
        extract_holog(
            ms_name=self.alma_ms,
            holog_name=self.alma_zarr,
            data_column="DATA",
            parallel=True,
            overwrite=True,
            reuse_point_zarr=False,
        )

    def time_holog(self):
        holog(
            holog_name=self.alma_zarr,
            padding_factor=50,
            grid_interpolation_mode="linear",
            chan_average=True,
            scan_average=True,
            overwrite=True,
            phase_fit=True,
            apply_mask=True,
            to_stokes=True,
            parallel=True,
        )

class TimeSuite:
    """
    An example benchmark that times the performance of various kinds
    of iterating over dictionaries in Python.
    """

    def setup(self):
        self.d = {}
        for x in range(500):
            self.d[x] = None

    def time_keys(self):
        for key in self.d.keys():
            pass

    def time_values(self):
        for value in self.d.values():
            pass

    def time_range(self):
        d = self.d
        for key in range(500):
            x = d[key]


class MemSuite:
    def mem_list(self):
        return [0] * 256<|MERGE_RESOLUTION|>--- conflicted
+++ resolved
@@ -1,11 +1,7 @@
 import os
 import astrohack
 
-<<<<<<< HEAD
-from graphviper.dask.client import local_client
-=======
 from graphviper.dask.client.client import local_client
->>>>>>> 309b8539
 from astrohack.extract_holog import extract_holog
 
 from astrohack.holog import holog
