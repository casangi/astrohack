# Run Linux tests using template in ToolVIPER
name: Linux Tests

on:
  push:
    paths-ignore:
      - '**.md'
      - '**.rst'
  pull_request:
    paths-ignore:
      - '**.md'
      - '**.rst'

jobs:
<<<<<<< HEAD
  build:
    runs-on: ${{ matrix.os }}
    strategy:
      matrix:
        os: [ubuntu-latest]
        python-version: ["3.10","3.11", "3.12"]
    steps:
    - uses: actions/checkout@v4

    - name: Set up Python 3
      uses: actions/setup-python@v5
      with:
        python-version: ${{ matrix.python-version }}

    - name: Install dependencies with pip
      run: |
        python -m pip install --upgrade pip
        pip install .
    - name: Test with pytest
      run: |
        pytest -v tests/ --html=test-results.html --self-contained-html --cov=astrohack --no-cov-on-fail --cov-report=html --doctest-modules

    - name: Upload pytest test results and coverage reports
      uses: actions/upload-artifact@v4
      with:
        name: pytest-results-${{ matrix.python-version }}
        path: |
          ./test-results.html
          ./htmlcov
      # Use always() to always run this step to publish test results when there are test failures
      if: ${{ always() }}
=======
  call-testing-linux:
    uses: casangi/toolviper/.github/workflows/python-testing-linux-template.yml@main
    with:
      cov_project: "astrohack"
      test-path: "tests/"
    secrets: inherit
>>>>>>> 193bbf94
<|MERGE_RESOLUTION|>--- conflicted
+++ resolved
@@ -12,43 +12,9 @@
       - '**.rst'
 
 jobs:
-<<<<<<< HEAD
-  build:
-    runs-on: ${{ matrix.os }}
-    strategy:
-      matrix:
-        os: [ubuntu-latest]
-        python-version: ["3.10","3.11", "3.12"]
-    steps:
-    - uses: actions/checkout@v4
-
-    - name: Set up Python 3
-      uses: actions/setup-python@v5
-      with:
-        python-version: ${{ matrix.python-version }}
-
-    - name: Install dependencies with pip
-      run: |
-        python -m pip install --upgrade pip
-        pip install .
-    - name: Test with pytest
-      run: |
-        pytest -v tests/ --html=test-results.html --self-contained-html --cov=astrohack --no-cov-on-fail --cov-report=html --doctest-modules
-
-    - name: Upload pytest test results and coverage reports
-      uses: actions/upload-artifact@v4
-      with:
-        name: pytest-results-${{ matrix.python-version }}
-        path: |
-          ./test-results.html
-          ./htmlcov
-      # Use always() to always run this step to publish test results when there are test failures
-      if: ${{ always() }}
-=======
   call-testing-linux:
     uses: casangi/toolviper/.github/workflows/python-testing-linux-template.yml@main
     with:
       cov_project: "astrohack"
       test-path: "tests/"
-    secrets: inherit
->>>>>>> 193bbf94
+    secrets: inherit