--- conflicted
+++ resolved
@@ -12,40 +12,5 @@
       - '**.rst'
 
 jobs:
-<<<<<<< HEAD
-  build:
-    name: macos (${{ matrix.python-version }}, ${{ matrix.os }})
-    runs-on: ${{ matrix.os }}
-    defaults:
-      run:
-        shell: bash -l {0}
-    strategy:
-      fail-fast: false
-      matrix:
-        os: ["macos-latest"]
-        python-version: ["3.10","3.11", "3.12"]
-    steps:
-      - name: Setup Conda
-        uses: conda-incubator/setup-miniconda@v2
-        with:
-          auto-activate-base: false
-          activate-environment: astrotest
-          auto-update-conda: true
-          python-version: ${{ matrix.python-version }}
-          channels: conda-forge
-          
-      - run: conda install python-casacore
-      
-      - uses: actions/checkout@v3
-      
-      - name: Install dependencies with pip
-        run: |
-          python -m pip install --upgrade pip
-          python -m pip install .
-          
-      - name: Test with pytest
-        run: pytest
-=======
   call-testing-linux:
-    uses: casangi/toolviper/.github/workflows/python-testing-macos-template.yml@main
->>>>>>> 193bbf94
+    uses: casangi/toolviper/.github/workflows/python-testing-macos-template.yml@main