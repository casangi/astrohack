--- conflicted
+++ resolved
@@ -1,12 +1,10 @@
 import json
-<<<<<<< HEAD
+
+import graphviper
+import numpy as np
 import pytest
 import astrohack
 
-=======
-
-import graphviper
->>>>>>> 309b8539
 import numpy as np
 
 from astrohack.dio import open_panel
@@ -23,21 +21,12 @@
     data_dir = tmp_path_factory.mktemp("data")
 
     # Data files
-<<<<<<< HEAD
-    astrohack.graphviper.utils.data.download('ea25_cal_small_before_fixed.split.ms', folder=str(data_dir))
-    astrohack.graphviper.utils.data.download('ea25_cal_small_after_fixed.split.ms', folder=str(data_dir))
-
-    # Verification json information
-    astrohack.graphviper.utils.data.download(file='extract_holog_verification.json', folder=str(data_dir))
-    astrohack.graphviper.utils.data.download(file='holog_numerical_verification.json', folder=str(data_dir))
-=======
     graphviper.utils.data.download(file='ea25_cal_small_before_fixed.split.ms', folder=str(data_dir))
     graphviper.utils.data.download(file='ea25_cal_small_after_fixed.split.ms', folder=str(data_dir))
 
     # Verification json information
     graphviper.utils.data.download(file='extract_holog_verification.json', folder=str(data_dir))
     graphviper.utils.data.download(file='holog_numerical_verification.json', folder=str(data_dir))
->>>>>>> 309b8539
 
     return data_dir
 
