--- conflicted
+++ resolved
@@ -22,14 +22,10 @@
 
     @classmethod
     def setup_class(cls):
-<<<<<<< HEAD
-        graphviper.utils.data.download(file="ea25_cal_small_after_fixed.split.ms", folder=cls.datafolder)
-=======
         graphviper.utils.data.download(
             file="ea25_cal_small_before_fixed.split.ms",
             folder=cls.datafolder
         )
->>>>>>> 309b8539
 
         extract_pointing(
             ms_name=cls.datafolder + '/ea25_cal_small_before_fixed.split.ms',
