[project]
name = "astrohack"
<<<<<<< HEAD
version = "0.1.2"
=======
version = "0.1.6"
>>>>>>> 78fd49d6
description = "Holography Antenna Commissioning Kit"
authors = [
    {name = "Jan-Willem Steeb", email="jsteeb@nrao.edu"},
    {name = "Joshua Hoskins", email="jhoskins@nrao.edu"}, 
    {name = "Victor de Souza Magalhaes", email="vdesouza@nrao.edu"}
]
license = {file = "LICENSE.txt"}
readme = "README.md"
requires-python = ">= 3.8, < 3.12"

dependencies = [
'astropy',
'dask',
'distributed',
'gdown',
'matplotlib',
'memory_profiler',
'numba>=0.57.0',
'numpy',
'prettytable',
'pytest',
'scikit_image',
'scipy',
'xarray',
'zarr',
'bokeh',
'jupyterlab',
'python_casacore>=3.5.3; sys_platform != "darwin" '
]


[project.optional-dependencies]
docs = [
    'ipykernel',
    'ipympl',
    'ipython',
    'jupyter-client',
    'nbsphinx',
    'recommonmark',
    'scanpydoc',
    'sphinx-autoapi',
    'sphinx-autosummary-accessors',
    'sphinx_rtd_theme',
    'twine',
    'pandoc'
]<|MERGE_RESOLUTION|>--- conflicted
+++ resolved
@@ -1,10 +1,6 @@
 [project]
 name = "astrohack"
-<<<<<<< HEAD
-version = "0.1.2"
-=======
 version = "0.1.6"
->>>>>>> 78fd49d6
 description = "Holography Antenna Commissioning Kit"
 authors = [
     {name = "Jan-Willem Steeb", email="jsteeb@nrao.edu"},
