import os
import dask
import sys

import xarray as xr
import numpy as np

from casacore import tables as ctables

from prettytable import PrettyTable

from astrohack._utils import _system_message as console
from astrohack._utils._io import _load_pnt_dict, _make_ant_pnt_dict
from astrohack._utils._io import _extract_holog_chunk, _open_no_dask_zarr
from astrohack._utils._io import _create_holog_meta_data, _read_data_from_holog_json
from astrohack._utils._io import _read_meta_data

from memory_profiler import profile

def _load_holog_file(holog_file, dask_load=True, load_pnt_dict=True, ant_id=None, holog_dict=None):
    """Loads holog file from disk

    Args:
        holog_name (str): holog file name

    Returns:
        hologfile (nested-dict): {
                            'point.dict':{}, 'ddi':
                                                {'scan':
                                                    {'antenna':
                                                        {
                                                            xarray.DataArray
                                                        }
                                                    }
                                                }
                        }
    """

    if holog_dict is None:
        holog_dict = {}

    if load_pnt_dict == True:
        console.info("Loading pointing dictionary to holog ...")
        holog_dict["pnt_dict"] = _load_pnt_dict(
            file=holog_file, ant_list=None, dask_load=dask_load
        )

    for ddi in os.listdir(holog_file):
        if ddi.isnumeric():
            if int(ddi) not in holog_dict:
                holog_dict[int(ddi)] = {}
            for scan in os.listdir(os.path.join(holog_file, ddi)):
                if scan.isnumeric():
                    if int(scan) not in holog_dict[int(ddi)]:
                        holog_dict[int(ddi)][int(scan)] = {}
                    for ant in os.listdir(os.path.join(holog_file, ddi + "/" + scan)):
                        if ant.isnumeric():
                            mapping_ant_vis_holog_data_name = os.path.join(
                                holog_file, ddi + "/" + scan + "/" + ant
                            )
                            

                            if dask_load:
                                holog_dict[int(ddi)][int(scan)][int(ant)] = xr.open_zarr(
                                    mapping_ant_vis_holog_data_name
                                )
                            else:
                                holog_dict[int(ddi)][int(scan)][
                                    int(ant)
                                ] = _open_no_dask_zarr(mapping_ant_vis_holog_data_name)

    
    if ant_id == None:
        return holog_dict
<<<<<<< HEAD

    return holog_dict, _read_data_from_holog_json(holog_file=holog_file, holog_dict=holog_dict, ant_id=ant_id)

fp=open('extract_holog.log','w+')
@profile(stream=fp)
def extract_holog(
    ms_name,
    holog_name,
    holog_obs_dict=None,
    data_col="DATA",
    subscan_intent="MIXED",
    parallel=True,
    overwrite=False,
):
    """Extract holography data and create beam maps.
            subscan_intent: 'MIXED' or 'REFERENCE'

    Args:
        ms_name (string): Measurement file name
        holog_name (string): Basename of holog file to create.
        holog_obs_dict (dict): Nested dictionary ordered by ddi:{ scan: { map:[ant names], ref:[ant names] } } }
        data_col (str, optional): Data column from measurement set to acquire. Defaults to 'DATA'.
        subscan_intent (str, optional): Subscan intent, can be MIXED or REFERENCE; MIXED refers to a pointing measurement with half ON(OFF) source. Defaults to 'MIXED'.
        parallel (bool, optional): Boolean for whether to process in parallel. Defaults to True.
        overwrite (bool, optional): Boolean for whether to overwrite current holography file.
    """

    holog_file = "{base}.{suffix}".format(base=holog_name, suffix="holog.zarr")

    if os.path.exists(holog_file) is True and overwrite is False:
        console.error(
            "[_create_holog_file] holog file {file} exists. To overwite set the overwrite=True option in extract_holog or remove current file.".format(
                file=holog_file
            )
        )
        raise FileExistsError
    else:
        console.warning(
            "[extract_holog] Warning, current holography files will be overwritten."
        )

    pnt_name = "{base}.{pointing}".format(base=holog_name, pointing="point.zarr")

    #pnt_dict = _load_pnt_dict(pnt_name)
    pnt_dict = _make_ant_pnt_dict(ms_name, pnt_name, parallel=parallel)
    
    if holog_obs_dict is None:
        ant_names_list = []
        #Create mapping antennas
        holog_obs_dict = {}
        for ant_id,pnt_xds in pnt_dict.items():
            ant_name = pnt_xds.attrs['ant_name']
            mapping_scans = pnt_xds.attrs['mapping_scans']
            ant_names_list.append(ant_name)
            for ddi,scans in  mapping_scans.items():
                ddi = int(ddi)
                for s in scans:
                    try:
                        holog_obs_dict[ddi][s]['map'].append(ant_name)
                    except:
                        holog_obs_dict.setdefault(ddi,{})[s] = {'map':[ant_name]}#dict(zip(scans, [ant_name]*len(scans)))
       
       
        #Create reference antennas
        
        ant_names_set = set(ant_names_list)
        for ddi,scan in holog_obs_dict.items():
            for scan_id,ant_types in scan.items():
                holog_obs_dict[ddi][scan_id]['ref'] = ant_names_set - set(holog_obs_dict[ddi][scan_id]['map'])
            
    print(holog_obs_dict)


    ######## Get Spectral Windows ########

    # nomodify=True when using CASA tables.
    # print(os.path.join(ms_name,"DATA_DESCRIPTION"))
    console.info(
        "Opening measurement file {ms}".format(
            ms=os.path.join(ms_name, "DATA_DESCRIPTION")
        )
    )

    ctb = ctables.table(
        os.path.join(ms_name, "DATA_DESCRIPTION"),
        readonly=True,
        lockoptions={"option": "usernoread"},
        ack=False,
    )
    ddi_spw = ctb.getcol("SPECTRAL_WINDOW_ID")
    ddpol_indexol = ctb.getcol("POLARIZATION_ID")
    ddi = np.arange(len(ddi_spw))
    ctb.close()

    ######## Get Antenna IDs and Names ########
    ctb = ctables.table(
        os.path.join(ms_name, "ANTENNA"),
        readonly=True,
        lockoptions={"option": "usernoread"},
        ack=False,
    )

    ant_name = ctb.getcol("NAME")
    ant_id = np.arange(len(ant_name))

    ctb.close()

    ######## Get Scan and Subscan IDs ########
    # SDM Tables Short Description (https://drive.google.com/file/d/16a3g0GQxgcO7N_ZabfdtexQ8r2jRbYIS/view)
    # 2.54 ScanIntent (p. 150)
    # MAP ANTENNA SURFACE : Holography calibration scan

    # 2.61 SubscanIntent (p. 152)
    # MIXED : Pointing measurement, some antennas are on -ource, some off-source
    # REFERENCE : reference measurement (used for boresight in holography).
    # Undefined : ?

    ctb = ctables.table(
        os.path.join(ms_name, "STATE"),
        readonly=True,
        lockoptions={"option": "usernoread"},
        ack=False,
    )

    # scan intent (with subscan intent) is stored in the OBS_MODE column of the STATE subtable.
    obs_modes = ctb.getcol("OBS_MODE")
    ctb.close()

    scan_intent = "MAP_ANTENNA_SURFACE"
    state_ids = []

    for i, mode in enumerate(obs_modes):
        if (scan_intent in mode) and (subscan_intent in mode):
            state_ids.append(i)

    spw_ctb = ctables.table(
        os.path.join(ms_name, "SPECTRAL_WINDOW"),
        readonly=True,
        lockoptions={"option": "usernoread"},
        ack=False,
    )
    pol_ctb = ctables.table(
        os.path.join(ms_name, "POLARIZATION"),
        readonly=True,
        lockoptions={"option": "usernoread"},
        ack=False,
    )

    obs_ctb = ctables.table(
        os.path.join(ms_name, "OBSERVATION"),
        readonly=True,
        lockoptions={"option": "usernoread"},
        ack=False,
    )

    delayed_list = []
    for ddi in holog_obs_dict:

        spw_setup_id = ddi_spw[ddi]
        pol_setup_id = ddpol_indexol[ddi]

        extract_holog_params = {
            "ms_name": ms_name,
            "holog_name": holog_name,
            "pnt_name": pnt_name,
            "ddi": ddi,
            "data_col": data_col,
            "chan_setup": {},
            "pol_setup": {},
            "telescope_name": "",
            "overwrite": overwrite,
        }

        extract_holog_params["chan_setup"]["chan_freq"] = spw_ctb.getcol("CHAN_FREQ", startrow=spw_setup_id, nrow=1)[0, :]
        extract_holog_params["chan_setup"]["chan_width"] = spw_ctb.getcol("CHAN_WIDTH", startrow=spw_setup_id, nrow=1)[0, :]
        extract_holog_params["chan_setup"]["eff_bw"] = spw_ctb.getcol("EFFECTIVE_BW", startrow=spw_setup_id, nrow=1)[0, :]
        extract_holog_params["chan_setup"]["ref_freq"] = spw_ctb.getcol("REF_FREQUENCY", startrow=spw_setup_id, nrow=1)[0]
        extract_holog_params["chan_setup"]["total_bw"] = spw_ctb.getcol("TOTAL_BANDWIDTH", startrow=spw_setup_id, nrow=1)[0]

        extract_holog_params["pol_setup"]["pol"] = pol_ctb.getcol("CORR_TYPE", startrow=spw_setup_id, nrow=1)[0, :]
=======
>>>>>>> 1bee0d3c
        

    return holog_dict, _read_data_from_holog_json(holog_file=holog_file, holog_dict=holog_dict, ant_id=ant_id)

class AstrohackDataFile:
    def __init__(self, file_stem, path='./'):
                        
        self._image_path = None
        self._holog_path = None

        self.holog = None
        self.image = None
            
        self._verify_holog_files(file_stem, path)
            

    def _verify_holog_files(self, file_stem, path):
        console.info("Verifying {stem}.* files in path={path} ...".format(stem=file_stem, path=path))

        file_path = "{path}/{stem}.holog.zarr".format(path=path, stem=file_stem)
            
        if os.path.isdir(file_path):
            console.info("Found {stem}.holog.zarr directory ...".format(stem=file_stem))
            self._holog_path = file_path
            self.holog = AstrohackHologFile(file_path)
                

        file_path = "{path}/{stem}.image.zarr".format(path=path, stem=file_stem)

        if os.path.isdir(file_path):
            console.info("Found {stem}.image.zarr directory ...".format(stem=file_stem))
            self._image_path = file_path
            self.image = AstrohackImageFile(file_path)

class AstrohackImageFile(dict):
    """
        Data class for holography image data.
    """
    def __init__(self, file):
        super().__init__()

        self.file = file
        self._open = False

    def __getitem__(self, key):
        return super().__getitem__(key)
    
    def __setitem__(self, key, value):
        return super().__setitem__(key, value)
        
    def is_open(self):
        return self._open

    def open(self, file=None):
        """ Open hologgraphy file.

        Args:self =_
            file (str, optional): Path to holography file. Defaults to None.

        Returns:
            bool: bool describing whether the file was opened properly
        """
        from astrohack._utils._io import _load_image_xds

        if file is None:
            file = self.file

        ant_list =  [dir_name for dir_name in os.listdir(file) if os.path.isdir(file)]
        
        try:
            for ant in ant_list:
                ddi_list =  [dir_name for dir_name in os.listdir(file + "/" + str(ant)) if os.path.isdir(file + "/" + str(ant))]
                self[int(ant)] = {}
                for ddi in ddi_list:
                    self[int(ant)][int(ddi)] = xr.open_zarr("{name}/{ant}/{ddi}".format(name=file, ant=ant, ddi=ddi) )

            self._open = True

        except Exception as e:
            console.error("[AstroHackImageFile.open()]: {}".format(e))
            self._open = False

        return self._open

    def summary(self):
        """
           Prints summary table of holog image file. 
        """

        table = PrettyTable()
        table.field_names = ["antenna", "ddi"]
        table.align = "l"
        
        for ant in self.keys():
            table.add_row([ant, list(self[int(ant)].keys())])
        
        print(table)


    def select(self, ant=None, ddi=None, polar=False):
        """Select data on the basis of ddi, scan, ant. This is a convenience function.

        Args:
            ddi (int, optional): Data description ID. Defaults to None.
            ant (int, optional): Antenna ID. Defaults to None.

        Returns:
            xarray.Dataset: xarray dataset of corresponding ddi, scan, antenna ID.
        """
        if ant is None and ddi is None:
            console.info("No selections made ...")
            return self
        else:
            if polar:
                return self[ant][ddi].apply(np.absolute), self[ant][ddi].apply(np.angle, deg=True)

            return self[ant][ddi]

class AstrohackHologFile(dict):
    """
        Data Class to interact ith holography imaging data.
    """
    def __init__(self, file):
        super().__init__()
        
        self.file = file
        self._meta_data = None
        self._open = False


    def __getitem__(self, key):
        return super().__getitem__(key)
    
    def __setitem__(self, key, value):
        return super().__setitem__(key, value)

    def is_open(self):
        return self._open

    def open(self, file=None, dask_load=False):
        """ Open hologgraphy file.

        Args:self =_
            file (str, optional): Path to holography file. Defaults to None.
            dask_load (bool, optional): If True the file is loaded with Dask. Defaults to False.

        Returns:
            bool: bool describing whether the file was opened properly
        """

        if file is None:
            file = self.file

        self._meta_data = _read_meta_data(holog_file=file)

        try:
            _load_holog_file(holog_file=file, dask_load=dask_load, load_pnt_dict=False, holog_dict=self)
            self._open = True

        except Exception as e:
            console.error("[AstrohackHologFile]: {}".format(e))
            self._open = False
        
        return self._open

    def summary(self):
        """
            Prints summary table of holog file.
        """

        table = PrettyTable()
        table.field_names = ["ddi", "scan", "antenna"]
        table.align = "l"
        
        for ddi in self.keys():
            for scan in self[int(ddi)].keys():
                table.add_row([ddi, scan, list(self[int(ddi)][int(scan)].keys())])
        
        print(table)

    def select(self, ddi=None, scan=None, ant=None):
        """ Select data on the basis of ddi, scan, ant. This is a convenience function.

        Args:
            ddi (int, optional): Data description ID. Defaults to None.
            scan (int, optional): Scan number. Defaults to None.
            ant (int, optional): Antenna ID. Defaults to None.

        Returns:
            xarray.Dataset: xarray dataset of corresponding ddi, scan, antenna ID.
        """
        if ant is None or ddi is None or scan is None:
            console.info("No selections made ...")
            return self
        else:
            return self[ddi][scan][ant]

    @property
    def meta_data(self):
        """ Holog file meta data.

        Returns:
            JSON: JSON file of holography meta data.
        """

        return self._meta_data<|MERGE_RESOLUTION|>--- conflicted
+++ resolved
@@ -72,189 +72,6 @@
     
     if ant_id == None:
         return holog_dict
-<<<<<<< HEAD
-
-    return holog_dict, _read_data_from_holog_json(holog_file=holog_file, holog_dict=holog_dict, ant_id=ant_id)
-
-fp=open('extract_holog.log','w+')
-@profile(stream=fp)
-def extract_holog(
-    ms_name,
-    holog_name,
-    holog_obs_dict=None,
-    data_col="DATA",
-    subscan_intent="MIXED",
-    parallel=True,
-    overwrite=False,
-):
-    """Extract holography data and create beam maps.
-            subscan_intent: 'MIXED' or 'REFERENCE'
-
-    Args:
-        ms_name (string): Measurement file name
-        holog_name (string): Basename of holog file to create.
-        holog_obs_dict (dict): Nested dictionary ordered by ddi:{ scan: { map:[ant names], ref:[ant names] } } }
-        data_col (str, optional): Data column from measurement set to acquire. Defaults to 'DATA'.
-        subscan_intent (str, optional): Subscan intent, can be MIXED or REFERENCE; MIXED refers to a pointing measurement with half ON(OFF) source. Defaults to 'MIXED'.
-        parallel (bool, optional): Boolean for whether to process in parallel. Defaults to True.
-        overwrite (bool, optional): Boolean for whether to overwrite current holography file.
-    """
-
-    holog_file = "{base}.{suffix}".format(base=holog_name, suffix="holog.zarr")
-
-    if os.path.exists(holog_file) is True and overwrite is False:
-        console.error(
-            "[_create_holog_file] holog file {file} exists. To overwite set the overwrite=True option in extract_holog or remove current file.".format(
-                file=holog_file
-            )
-        )
-        raise FileExistsError
-    else:
-        console.warning(
-            "[extract_holog] Warning, current holography files will be overwritten."
-        )
-
-    pnt_name = "{base}.{pointing}".format(base=holog_name, pointing="point.zarr")
-
-    #pnt_dict = _load_pnt_dict(pnt_name)
-    pnt_dict = _make_ant_pnt_dict(ms_name, pnt_name, parallel=parallel)
-    
-    if holog_obs_dict is None:
-        ant_names_list = []
-        #Create mapping antennas
-        holog_obs_dict = {}
-        for ant_id,pnt_xds in pnt_dict.items():
-            ant_name = pnt_xds.attrs['ant_name']
-            mapping_scans = pnt_xds.attrs['mapping_scans']
-            ant_names_list.append(ant_name)
-            for ddi,scans in  mapping_scans.items():
-                ddi = int(ddi)
-                for s in scans:
-                    try:
-                        holog_obs_dict[ddi][s]['map'].append(ant_name)
-                    except:
-                        holog_obs_dict.setdefault(ddi,{})[s] = {'map':[ant_name]}#dict(zip(scans, [ant_name]*len(scans)))
-       
-       
-        #Create reference antennas
-        
-        ant_names_set = set(ant_names_list)
-        for ddi,scan in holog_obs_dict.items():
-            for scan_id,ant_types in scan.items():
-                holog_obs_dict[ddi][scan_id]['ref'] = ant_names_set - set(holog_obs_dict[ddi][scan_id]['map'])
-            
-    print(holog_obs_dict)
-
-
-    ######## Get Spectral Windows ########
-
-    # nomodify=True when using CASA tables.
-    # print(os.path.join(ms_name,"DATA_DESCRIPTION"))
-    console.info(
-        "Opening measurement file {ms}".format(
-            ms=os.path.join(ms_name, "DATA_DESCRIPTION")
-        )
-    )
-
-    ctb = ctables.table(
-        os.path.join(ms_name, "DATA_DESCRIPTION"),
-        readonly=True,
-        lockoptions={"option": "usernoread"},
-        ack=False,
-    )
-    ddi_spw = ctb.getcol("SPECTRAL_WINDOW_ID")
-    ddpol_indexol = ctb.getcol("POLARIZATION_ID")
-    ddi = np.arange(len(ddi_spw))
-    ctb.close()
-
-    ######## Get Antenna IDs and Names ########
-    ctb = ctables.table(
-        os.path.join(ms_name, "ANTENNA"),
-        readonly=True,
-        lockoptions={"option": "usernoread"},
-        ack=False,
-    )
-
-    ant_name = ctb.getcol("NAME")
-    ant_id = np.arange(len(ant_name))
-
-    ctb.close()
-
-    ######## Get Scan and Subscan IDs ########
-    # SDM Tables Short Description (https://drive.google.com/file/d/16a3g0GQxgcO7N_ZabfdtexQ8r2jRbYIS/view)
-    # 2.54 ScanIntent (p. 150)
-    # MAP ANTENNA SURFACE : Holography calibration scan
-
-    # 2.61 SubscanIntent (p. 152)
-    # MIXED : Pointing measurement, some antennas are on -ource, some off-source
-    # REFERENCE : reference measurement (used for boresight in holography).
-    # Undefined : ?
-
-    ctb = ctables.table(
-        os.path.join(ms_name, "STATE"),
-        readonly=True,
-        lockoptions={"option": "usernoread"},
-        ack=False,
-    )
-
-    # scan intent (with subscan intent) is stored in the OBS_MODE column of the STATE subtable.
-    obs_modes = ctb.getcol("OBS_MODE")
-    ctb.close()
-
-    scan_intent = "MAP_ANTENNA_SURFACE"
-    state_ids = []
-
-    for i, mode in enumerate(obs_modes):
-        if (scan_intent in mode) and (subscan_intent in mode):
-            state_ids.append(i)
-
-    spw_ctb = ctables.table(
-        os.path.join(ms_name, "SPECTRAL_WINDOW"),
-        readonly=True,
-        lockoptions={"option": "usernoread"},
-        ack=False,
-    )
-    pol_ctb = ctables.table(
-        os.path.join(ms_name, "POLARIZATION"),
-        readonly=True,
-        lockoptions={"option": "usernoread"},
-        ack=False,
-    )
-
-    obs_ctb = ctables.table(
-        os.path.join(ms_name, "OBSERVATION"),
-        readonly=True,
-        lockoptions={"option": "usernoread"},
-        ack=False,
-    )
-
-    delayed_list = []
-    for ddi in holog_obs_dict:
-
-        spw_setup_id = ddi_spw[ddi]
-        pol_setup_id = ddpol_indexol[ddi]
-
-        extract_holog_params = {
-            "ms_name": ms_name,
-            "holog_name": holog_name,
-            "pnt_name": pnt_name,
-            "ddi": ddi,
-            "data_col": data_col,
-            "chan_setup": {},
-            "pol_setup": {},
-            "telescope_name": "",
-            "overwrite": overwrite,
-        }
-
-        extract_holog_params["chan_setup"]["chan_freq"] = spw_ctb.getcol("CHAN_FREQ", startrow=spw_setup_id, nrow=1)[0, :]
-        extract_holog_params["chan_setup"]["chan_width"] = spw_ctb.getcol("CHAN_WIDTH", startrow=spw_setup_id, nrow=1)[0, :]
-        extract_holog_params["chan_setup"]["eff_bw"] = spw_ctb.getcol("EFFECTIVE_BW", startrow=spw_setup_id, nrow=1)[0, :]
-        extract_holog_params["chan_setup"]["ref_freq"] = spw_ctb.getcol("REF_FREQUENCY", startrow=spw_setup_id, nrow=1)[0]
-        extract_holog_params["chan_setup"]["total_bw"] = spw_ctb.getcol("TOTAL_BANDWIDTH", startrow=spw_setup_id, nrow=1)[0]
-
-        extract_holog_params["pol_setup"]["pol"] = pol_ctb.getcol("CORR_TYPE", startrow=spw_setup_id, nrow=1)[0, :]
-=======
->>>>>>> 1bee0d3c
         
 
     return holog_dict, _read_data_from_holog_json(holog_file=holog_file, holog_dict=holog_dict, ant_id=ant_id)
