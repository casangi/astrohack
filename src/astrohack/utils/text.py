--- conflicted
+++ resolved
@@ -572,17 +572,9 @@
         return x
 
 
-<<<<<<< HEAD
-def statistics_to_text(data_statistics, keys=None, num_format='.2f'):
-    if keys is None:
-        outstr = (f'min={data_statistics["min"]:{num_format}}, max={data_statistics["max"]:{num_format}}, '
-                  f'mean={data_statistics["mean"]:{num_format}}, med={data_statistics["median"]:{num_format}}, '
-                  f'rms={data_statistics["rms"]:{num_format}}')
-=======
 def statistics_to_text(data_statistics:dict, keys:list=None, num_format:str=None):
     if keys is None:
         key_list = list(data_statistics.keys())
->>>>>>> 9648dec3
     else:
         key_list = keys
 
