import json
import inspect
import textwrap

import numpy as np

from prettytable import PrettyTable
from toolviper.utils import logger as logger

from astrohack.utils.conversion import convert_unit


class NumpyEncoder(json.JSONEncoder):
    def default(self, obj):
        if isinstance(obj, np.ndarray):
            return obj.tolist()

        elif isinstance(obj, np.floating):
            return float(obj)

        elif isinstance(obj, np.integer):
            return int(obj)

        elif isinstance(obj, type(None)):
            return "None"

        return json.JSONEncoder.default(self, obj)


def _reshape(array, columns):
    size = len(array)
    rows = int(size / columns)
    if rows <= 0:
        return 1, 0
    else:
        remainder = size - (rows * columns)

        return rows, remainder


def print_array(array, columns, indent=4):
    rows, remainder = _reshape(array, columns)

    if columns > len(array):
        columns = len(array)

    str_line = ""

    for i in range(rows):
        temp = []
        for j in range(columns):
            k = columns * i + j
            if j == 0:
                temp.append("{:>3}".format(array[k]).rjust(indent, " "))
            else:
                temp.append("{:>3}".format(array[k]))

        str_line += ", ".join(temp)
        str_line += "\n"

    temp = []
    if remainder > 0:
        for i in range(remainder):
            index = columns * rows + i

            if i == 0:
                temp.append("{:>3}".format(array[index]).rjust(indent, " "))
            else:
                temp.append("{:>3}".format(array[index]))

        str_line += ", ".join(temp)

    print(str_line)


def approve_prefix(key):
    approved_prefix = ["ant_", "map_", "ddi_"]

    for prefix in approved_prefix:
        if key.startswith(prefix):
            return True

    if not key.endswith("_info"):
        logger.warning(
            f"File meta data contains and unknown key ({key}), the file may not complete properly."
        )

    return False


def add_prefix(input_string, prefix):
    """
    Adds a prefix to a string filename, if the filename is a path with /, adds the prefix to the actual filename at the
    end of the path
    Args:
        input_string: filename or file path
        prefix: prefix to be added to the filename

    Returns: filename or path plus prefix added to the filename

    """
    wrds = input_string.split("/")
    wrds[-1] = prefix + "_" + wrds[-1]
    return "/".join(wrds)


def print_holog_obs_dict(holog_obj):
    OPEN_DICT = ":{"
    CLOSE_DICT = "}"

    OPEN_LIST = ":["
    CLOSE_LIST = "]"

    logger.info("| ********************************************************** |")
    logger.info("|                 HOLOG OBSERVATION DICTIONARY               |")
    logger.info("| ********************************************************** |\n\n")

    for ddi_key, ddi_value in holog_obj.items():
        logger.info(
            "{ddi_key} {open_bracket}".format(ddi_key=ddi_key, open_bracket=OPEN_DICT)
        )
        for map_key, map_value in holog_obj[ddi_key].items():
            logger.info(
                "{map_key: >10} {open_bracket}".format(
                    map_key=map_key, open_bracket=OPEN_DICT
                )
            )
            for attr_key, attr_value in holog_obj[ddi_key][map_key].items():
                if "scans" in attr_key:
                    logger.info(
                        "{attr_key: >12} {open_list}".format(
                            attr_key=attr_key, open_list=OPEN_LIST
                        )
                    )

                    scan_list = ", ".join(
                        list(map(str, holog_obj[ddi_key][map_key][attr_key]))
                    )

                    # The print justification in notebook is weird on this and seems to move according to list length

                    logger.info("{scan: >18}".format(scan=scan_list))
                    logger.info("{close_bracket: >10}".format(close_bracket=CLOSE_LIST))

                elif "ant" in attr_key:
                    logger.info(
                        "{attr_key: >12} {open_bracket}".format(
                            attr_key=attr_key, open_bracket=OPEN_DICT
                        )
                    )
                    for ant_key, ant_value in holog_obj[ddi_key][map_key][
                        attr_key
                    ].items():
                        logger.info(
                            "{ant_key: >18} {open_list}".format(
                                ant_key=ant_key, open_list=OPEN_LIST
                            )
                        )
                        logger.info(
                            "{antenna: >25}".format(antenna=", ".join(ant_value))
                        )
                        logger.info("{close_list: >15}".format(close_list=CLOSE_LIST))

                    logger.info("{close_bracket: >10}".format(close_bracket=CLOSE_DICT))

                else:
                    pass
        logger.info("{close_bracket: >5}".format(close_bracket=CLOSE_DICT))

    logger.info("{close_bracket}".format(close_bracket=CLOSE_DICT))


def param_to_list(param, data_dict, prefix):
    """
    Transforms a string parameter to a list if parameter is all or a single string
    Args:
        param: string or list parameter
        data_dict: Dictionary in which to search for data to be listed
        prefix: prefix to be added to parameter

    Returns: parameter converted to a list

    """

    if param == "all":
        out_list = list(data_dict.keys())

    elif isinstance(param, str):
        out_list = [add_prefix(param, prefix)]

    elif isinstance(param, int):
        out_list = [f"{prefix}_{param}"]

    elif isinstance(param, (list, tuple)):
        out_list = []
        for item in param:
            if isinstance(item, str):
                out_list.append(add_prefix(item, prefix))
            elif isinstance(item, int):
                out_list.append(f"{prefix}_{item}")
            else:
                msg = f"Cannot interpret parameter {item} of type {type(item)}"
                logger.error(msg)
                raise Exception(msg)
    else:
        msg = f"Cannot interpret parameter {param} of type {type(param)}"
        logger.error(msg)
        raise Exception(msg)

    return out_list


def get_default_file_name(input_file: str, output_type: str) -> str:
    known_data_types = [
        ".ms",
        ".holog.zarr",
        ".image.zarr",
        ".locit.zarr",
        ".combine.zarr",
        ".position.zarr",
    ]

    output_file = None

    for suffix in known_data_types:
        if input_file.endswith(suffix):
            base_name = input_file.rstrip(suffix)
            output_file = "".join((base_name, output_type))

    if not output_file:
        output_file = "".join((input_file, output_type))

    logger.info("Creating output file name: {}".format(output_file))

    return output_file


def print_data_contents(data_dict, field_names, alignment="l"):
    """
    Factorized printing of the prettytable with the data contents
    Args:
        data_dict: Dictionary with data to be displayed
        field_names: Field names in the table
        alignment: Contents of the table to be aligned Left or Right
    """
    table = create_pretty_table(field_names, alignment)
    depth = len(field_names)
    if depth == 3:
        for item_l1 in data_dict.keys():
            for item_l2 in data_dict[item_l1].keys():
                table.add_row(
                    [item_l1, item_l2, list(data_dict[item_l1][item_l2].keys())]
                )
    elif depth == 2:
        for item_l1 in data_dict.keys():
            if "info" in item_l1:
                pass
            else:
                table.add_row([item_l1, list(data_dict[item_l1].keys())])
    elif depth == 1:
        for item_l1 in data_dict.keys():
            table.add_row([item_l1])
    else:
        raise Exception(f"Unhandled case len(field_names) == {depth}")

    print("\nContents:")
    print(table)


def print_dict_table(
    input_parameters, split_key=None, alignment="l", heading="Input Parameters"
):
    """
    Print a summary of the attributes
    Args:
        input_parameters: Dictionary containing metadata attributes
        split_key: key to be sqrt and displayed as nx X ny
        alignment: Column alignment
        heading: a small heading for the table

    Returns:

    """
    print(f"\n{heading}:")
    table = create_pretty_table(["Parameter", "Value"], alignment)

    for key, item in input_parameters.items():
        if key == split_key:
            n_side = int(np.sqrt(input_parameters[key]))
            table.add_row([key, f"{n_side:d} x {n_side:d}"])
        if isinstance(item, dict):
            table.add_row([key, _dict_to_key_list(item)])
        else:
            table.add_row([key, item])
    print(table)


def _dict_to_key_list(attr_dict):
    out_list = []
    for key in attr_dict.keys():
        out_list.append(f"{key}: ...")
    return out_list


def rad_to_hour_str(rad):
    """
    Converts an angle in radians to hours minutes and seconds
    Args:
        rad: angle in radians

    Returns:
    xxhyymzz.zzzs
    """
    h_float = rad * convert_unit("rad", "hour", "trigonometric")
    h_int = np.floor(h_float)
    m_float = (h_float - h_int) * 60
    m_int = np.floor(m_float)
    s_float = (m_float - m_int) * 60
    return f"{int(h_int):02d}h{int(m_int):02d}m{s_float:06.3f}s"


def rad_to_deg_str(rad):
    """
    Converts an angle in radians to degrees minutes and seconds
    Args:
        rad: angle in radians

    Returns:
    xx\u00b0yymzz.zzzs
    """
    d_float = rad * convert_unit("rad", "deg", "trigonometric")
    if d_float < 0:
        d_float *= -1
        sign = "-"
    else:
        sign = "+"
    d_int = np.floor(d_float)
    m_float = (d_float - d_int) * 60
    m_int = np.floor(m_float)
    s_float = (m_float - m_int) * 60
    return f"{sign}{int(d_int):02d}\u00b0{int(m_int):02d}m{s_float:06.3f}s"


def print_summary_header(filename, print_len=100, frame_char="#", frame_width=3):
    """
    Print a summary header dynamically adjusted to the filename
    Args:
        filename: filename
        print_len: Length of the print on screen
        frame_char: Character to frame header
        frame_width: Width of the frame

    Returns:

    """
    title = "Summary for:"
    filename, file_nlead, file_ntrail, print_len = _compute_spacing(
        filename, print_len=print_len, frame_width=frame_width
    )
    title, title_nlead, title_ntrail, _ = _compute_spacing(
        title, print_len=print_len, frame_width=frame_width
    )
    print(print_len * frame_char)
    _print_centralized(title, title_nlead, title_ntrail, frame_width, frame_char)
    _print_centralized(filename, file_nlead, file_ntrail, frame_width, frame_char)
    print(print_len * frame_char)

    stack = inspect.stack()
    class_name = stack[1][0].f_locals["self"].__class__.__name__
    doc_string = (
        f"\nFull documentation for {class_name} objects' API at: \n"
        f"https://astrohack.readthedocs.io/en/stable/_api/autoapi/astrohack/mds/index.html#"
        f"astrohack.mds.{class_name}"
    )
    print(doc_string)


def _compute_spacing(string, print_len=100, frame_width=3):
    spc = " "
    nchar = len(string)
    if 2 * (nchar // 2) != nchar:
        nchar += 1
        string += spc
    cont_len = nchar + 2 * frame_width + 2
    if 2 * (print_len // 2) != print_len:
        print_len += 1
    if cont_len > print_len:
        print_len += cont_len - print_len

    nlead = int(print_len // 2 - nchar // 2 - frame_width)
    ntrail = print_len - nlead - 2 * frame_width - nchar
    return string, nlead, ntrail, print_len


def _print_centralized(string, nlead, ntrail, frame_width, frame_char):
    spc = " "
    print(
        f"{frame_width * frame_char}{nlead * spc}{string}{ntrail * spc}{frame_width * frame_char}"
    )


def print_method_list(method_list, alignment="l", print_len=100):
    """Print the method list of a mds object"""
    name_len = 0
    for obj_method in method_list:
        meth_len = len(obj_method.__name__)
        if meth_len > name_len:
            name_len = meth_len
    desc_len = print_len - name_len - 3 - 4  # Separators and padding

    print("\nAvailable methods:")
    table = create_pretty_table(["Methods", "Description"], alignment)
    for obj_method in method_list:
        table.add_row(
            [
                obj_method.__name__,
                textwrap.fill(obj_method.__doc__.splitlines()[0][1:], width=desc_len),
            ]
        )
    print(table)
    print()


def format_frequency(freq_value, unit="Hz", decimal_places=4):
    if isinstance(freq_value, str):
        freq_value = float(freq_value)
    if freq_value >= 1e12:
        unitout = "THz"
    elif freq_value >= 1e9:
        unitout = "GHz"
    elif freq_value >= 1e6:
        unitout = "MHz"
    elif freq_value >= 1e3:
        unitout = "kHz"
    else:
        unitout = unit
    fac = convert_unit(unit, unitout, "frequency")
    return format_value_unit(fac * freq_value, unitout, decimal_places)


def format_wavelength(wave_value, unit="m", decimal_places=2):
    if isinstance(wave_value, str):
        wave_value = float(wave_value)
    if wave_value >= 1:
        unitout = "m"
    elif wave_value >= 1e-2:
        unitout = "cm"
    elif wave_value >= 1e-3:
        unitout = "mm"
    elif wave_value >= 1e-6:
        unitout = "um"
    elif wave_value >= 1e-9:
        unitout = "nm"
    else:
        unitout = unit
    fac = convert_unit(unit, unitout, "length")
    return format_value_unit(fac * wave_value, unitout, decimal_places)


def format_angular_distance(dist_value, unit="rad", decimal_places=2):
    one_deg = np.pi / 180
    if dist_value >= np.pi / 180:
        unitout = "deg"
    elif dist_value >= one_deg / 60:
        unitout = "amin"
    elif dist_value >= one_deg / 3.6e3:
        unitout = "asec"
    elif dist_value >= one_deg / 3.6e6:
        unitout = "masec"
    else:
        unitout = "uasec"
    fac = convert_unit(unit, unitout, "trigonometric")
    return format_value_unit(fac * dist_value, unitout, decimal_places)


def format_label(label, separators=("_", "\n"), new_separator=" "):
    if isinstance(label, str):
        out_label = label
    else:
        out_label = str(label)
    for sep in separators:
        out_label = out_label.replace(sep, new_separator)
    return out_label.capitalize()


def format_value_unit(value, unit, decimal_places=2):
    return f"{value:.{decimal_places}f} {unit}"


def format_value_error(value, error, scaling, tolerance):
    """Format values based and errors based on the significant digits"""
    if np.isfinite(value) and np.isfinite(error):
        value *= scaling
        error *= scaling
        if abs(value) < tolerance:
            value = 0.0
        if abs(error) < tolerance:
            error = 0.0
        if value == 0 and error == 0:
            return f"{value} \u00b1 {error}"
        elif error > abs(value):
            places = round(np.log10(error))
            if places < 0:
                places = abs(places)
                return f"{value:.{places}f} \u00b1 {error:.{places}f}"
            else:
                if places in [-1, 0, 1]:
                    places = 2
                if value == 0:
                    digits = places - round(np.log10(abs(error)))
                else:
                    digits = places - round(np.log10(abs(value)))
                value = significant_figures_round(value, digits)
                error = significant_figures_round(error, places)
                return f"{value} \u00b1 {error}"
        else:
            digits = round(abs(np.log10(abs(value)))) - 1
            if digits in [-1, 0, 1]:
                digits = 2
            value = significant_figures_round(value, digits)
            error = significant_figures_round(error, digits - 1)
            return f"{value} \u00b1 {error}"
    else:
        return f"{value} \u00b1 {error}"


def fixed_format_error(value, error, scaling, significance_scale):
    """
    Format value and error based on a significance scale
    Args:
        value: value to be formatted
        error: error to be formatted
        scaling: scaling to be applied to value and error
        significance_scale: scale for which signifcant values are expected

    Returns:
        formatted string with value +- error
    """
    out_val = value * scaling
    out_err = error * scaling
    after_comma = int(np.ceil(np.max([0, -np.log10(significance_scale)]) + 1))
    out_fmt = f" {after_comma+2}.{after_comma}f"
    return f"{out_val:{out_fmt}} \u00b1 {out_err:{out_fmt}}"


def get_str_idx_in_list(target, array):
    for i_tgt, item in enumerate(array):
        if target == item:
            return i_tgt
    logger.error(f"Target {target} not found in {array}")
    return None


def bool_to_str(boolean):
    if boolean:
        return "yes"
    else:
        return "no"


def string_to_ascii_file(string, filename):
    outfile = open(filename, "w")
    outfile.write(string + "\n")
    outfile.close()


def create_pretty_table(field_names, alignment="c"):
    table = PrettyTable()
    table.field_names = field_names
    if isinstance(alignment, list) or isinstance(alignment, tuple):
        if len(field_names) != len(alignment):
            msg = "If alignment is not a single string alignment must have the same length of field_names"
            logger.error(msg)
            raise Exception(msg)
        for i_field, field in enumerate(field_names):
            table.align[field] = alignment[i_field]
    elif isinstance(alignment, str):
        if len(alignment) != 1:
            msg = "Alignment string must be of length 1"
            logger.error(msg)
            raise Exception(msg)
        table.align = alignment
    return table


def create_dataset_label(ant_id, ddi_id):
    if "ant_" in ant_id:
        ant_name = get_data_name(ant_id)
    else:
        ant_name = ant_id
    if ddi_id is None:
        return f"{ant_name.upper()}"
    else:
        if isinstance(ddi_id, int):
            ddi_name = str(ddi_id)
        elif "ddi_" in ddi_id:
            ddi_name = get_data_name(ddi_id)
        else:
            ddi_name = ddi_id
        return f"{ant_name.upper()}: DDI {ddi_name}"


def get_data_name(data_id):
    return data_id.split("_")[1]


def significant_figures_round(x, digits):
    if np.isscalar(x):
        if x == 0 or not np.isfinite(x):
            return x

        digits = int(digits - np.ceil(np.log10(abs(x))))
        return round(x, digits)

    elif isinstance(x, list) or isinstance(x, np.ndarray):
        return list(map(significant_figures_round, x, [digits] * len(x)))

    else:
        logger.warning("Unknown data type.")

        return x


def statistics_to_text(
    data_statistics: dict, keys: list = None, num_format: str = None
):
    if keys is None:
        key_list = list(data_statistics.keys())
    else:
        key_list = keys

    n_keys = len(key_list)

    if num_format == "dynamic":
        format_list = []
        for key in key_list:
            format_list.append(dynamic_format(data_statistics[key]))
    elif num_format is None:
        format_list = [".2f"] * n_keys
    else:
        format_list = [num_format] * n_keys

    outstr = ""
    for ikey, key in enumerate(key_list):
        outstr += f"{key}={data_statistics[key]:{format_list[ikey]}}, "
    outstr = outstr[:-2]

    return outstr


def dynamic_format(value):
    data_oom = np.log10(np.abs(value))
    if data_oom >= 4 or data_oom < -3:
        return ".3e"
    else:
<<<<<<< HEAD
        return f'{round(abs(data_oom))+1}f'


def format_byte_size(byte_size):
    base = 1024
    labels = ['B', 'KB', 'MB', 'GB', 'TB']
    format_size = byte_size
    i_label = 0
    while format_size > base and i_label < len(labels)-1:
        i_label += 1
        format_size /= byte_size
    return f'{format_size:.2f} {labels[i_label]}'


def format_object_contents(obj):
    total_size = 0
    outstr = f'Contents of this {type(obj).__name__} object:\n'
    for key, item in obj.__dict__.items():
        size = item.__sizeof__()
        outstr += f'   {key:22s} -> | {type(item).__name__} |'
        if isinstance(item, np.ndarray):
            outstr += ' ('
            for dim_size in item.shape:
                outstr += f'{dim_size},'
            outstr = outstr[:-1] + f') [{item.dtype}]'
        outstr += f' -> {format_byte_size(size)}\n'
        total_size += size
    outstr += f'Total size = {format_byte_size(total_size)}\n'
    return outstr
=======
        return f"{round(abs(data_oom))+1}f"
>>>>>>> adb4783e
<|MERGE_RESOLUTION|>--- conflicted
+++ resolved
@@ -653,7 +653,6 @@
     if data_oom >= 4 or data_oom < -3:
         return ".3e"
     else:
-<<<<<<< HEAD
         return f'{round(abs(data_oom))+1}f'
 
 
@@ -682,7 +681,4 @@
         outstr += f' -> {format_byte_size(size)}\n'
         total_size += size
     outstr += f'Total size = {format_byte_size(total_size)}\n'
-    return outstr
-=======
-        return f"{round(abs(data_oom))+1}f"
->>>>>>> adb4783e
+    return outstr