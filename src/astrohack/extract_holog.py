--- conflicted
+++ resolved
@@ -1,26 +1,22 @@
 import copy
-<<<<<<< HEAD
-import inspect
 import json
-=======
-import shutil
-import pathlib
-import pickle
->>>>>>> b7f4fba5
-import math
-import multiprocessing
 import os
 import pathlib
 import pickle
 import shutil
 from typing import Union, List, NewType, Dict, Any, Tuple
 
-import astrohack
 import auror.parameter
 import dask
 import numpy as np
 import psutil
 import skriba.logger
+from astropy.time import Time
+from casacore import tables as ctables
+from rich.console import Console
+from rich.table import Table
+
+import astrohack
 from astrohack._utils._constants import pol_str
 from astrohack._utils._conversion import _convert_ant_name_to_id
 from astrohack._utils._dio import _check_if_file_exists
@@ -28,19 +24,13 @@
 from astrohack._utils._dio import _load_holog_file
 from astrohack._utils._dio import _load_point_file
 from astrohack._utils._dio import _write_meta_data
-from astrohack._utils._dio import _read_meta_data
 from astrohack._utils._extract_holog import _create_holog_meta_data
 from astrohack._utils._extract_holog import _create_holog_obs_dict
 from astrohack._utils._extract_holog import _extract_holog_chunk
 from astrohack._utils._tools import NumpyEncoder
 from astrohack._utils._tools import get_default_file_name
-from astrohack.extract_pointing import extract_pointing
 from astrohack.mds import AstrohackHologFile
 from astrohack.mds import AstrohackPointFile
-from astropy.time import Time
-from casacore import tables as ctables
-from rich.console import Console
-from rich.table import Table
 
 JSON = NewType("JSON", Dict[str, Any])
 KWARGS = NewType("KWARGS", Union[Dict[str, str], Dict[str, int]])
@@ -443,33 +433,10 @@
 
     ant1 = np.unique(ctb.getcol("ANTENNA1"))
     ant2 = np.unique(ctb.getcol("ANTENNA2"))
-
     ant_id_main = np.unique(np.append(ant1, ant2))
 
     ant_names_main = ant_names[ant_id_main]
-
     ctb.close()
-
-    # Get the excluded antennae if they exist
-    excluded_ant = _read_meta_data(extract_holog_params["point_name"] + "/.point_input")["exclude"]
-
-    # Make two lists of excluded indices, I don't think these are necessarily the same at all times so two are required
-    # for safety sake.
-    antenna_table_excluded_index = []
-    main_table_excluded_index = []
-
-    # If excluded antennae were returned, the indices needed to filter them from further analysis
-    if excluded_ant is not None:
-        for ant in excluded_ant:
-            antenna_table_excluded_index.append(ant_names.tolist().index(ant))
-            main_table_excluded_index.append(ant_names_main.tolist().index(ant))
-
-    # Delete the excluded entries from further analysis
-    ant_names = np.delete(ant_names, antenna_table_excluded_index, axis=0)
-    ant_id = np.delete(ant_id, antenna_table_excluded_index, axis=0)
-    ant_names_main = np.delete(ant_names_main, main_table_excluded_index, axis=0)
-    ant_id_main = np.delete(ant_id_main, main_table_excluded_index, axis=0)
-    ant_pos = np.delete(ant_pos, antenna_table_excluded_index, axis=0)
 
     # Create holog_obs_dict or modify user supplied holog_obs_dict.
     ddi = extract_holog_params['ddi']
