import os
import dask
import sys

import xarray as xr
import numpy as np

from casacore import tables as ctables

from astrohack._utils._constants import pol_str

from astrohack._utils._conversion import _convert_ant_name_to_id

from astrohack._utils._holog import _create_holog_meta_data
from astrohack._utils._holog import _make_ant_pnt_dict

from astrohack._utils._io import _load_pnt_dict 
from astrohack._utils._io import _extract_holog_chunk 
from astrohack._utils._io import _open_no_dask_zarr
from astrohack._utils._io import _read_data_from_holog_json
from astrohack._utils._io import _read_meta_data
from astrohack._utils._io import _load_holog_file
from astrohack._utils._io import  check_if_file_will_be_overwritten,check_if_file_exists

from astrohack._utils._logger._astrohack_logger import _get_astrohack_logger
from astrohack._utils._parm_utils._check_parms import _check_parms
from astrohack._utils._utils import _remove_suffix
from astrohack._utils._io import _load_holog_file

<<<<<<< HEAD
=======
from astrohack._utils._dio_classes import AstrohackHologFile

#@profile(stream=fp)
>>>>>>> 6d832705
def extract_holog(
    ms_name,
    holog_obs_dict,
    holog_name=None,
    point_name=None,
    data_col="DATA",
    parallel=False,
    overwrite=False,
):
    """
    Extract holography and optionally pointing data, from measurement set. Creates holography output file.

    :param ms_name: Name of input measurement file name.
    :type ms_name: str

    :param holog_obs_dict: The *holog_obs_dict* describes which scan and antenna data to extract from the measurement set. As detailed below, this compound dictionary also includes important meta data needed for preprocessing and extraction of the holography data from the measurement set.
    :type holog_obs_dict: dict        

    :param holog_name: Name of *<holog_name>.holog.zarr* file to create. Defaults to measurement set name with *holog.zarr* extension.
    :type holog_name: str, optional

    :param point_name: Name of *<point_name>.point.zarr* file to create. Defaults to measurement set name with *point.zarr* extension.
    :type point_name: str, optional

    :param data_col: Determines the data column to pull from the measurement set. Defaults to "DATA"
    :type data_col: str, optional

    :param parallel: Boolean for whether to process in parallel. Defaults to False
    :type parallel: bool, optional

    :param overwrite: Boolean for whether to overwrite current holog.zarr and point.zarr files., defaults to False
    :type overwrite: bool, optional

    .. _Description:

    **Additional Information**

        This function extracts the holography related information from the given measurement file. The data is restructured into an astrohack file format and saved into a file in the form of *<holog_name>.holog.zarr*. The extension *.holog.zarr* is used for all holography files. In addition, the pointing information is recorded into a holography file of format *<pointing_name>.point.zarr*. The extension *.point.zarr* is used for all holography pointing files. 

        **holog_obs_dict[holog_mapping_id] (dict):**
        *holog_mapping_id* is a unique, arbitrary, user-defined integer assigned to the data that describes a single complete mapping of the beam.
        
        .. rubric:: This is needed for two reasons:
        * A complete mapping of the beam can be done over more than one scan (for example the VLA data). 
        * A measurement set can contain more than one mapping of the beam (for example the ALMA data).
    
        **holog_obs_dict[holog_mapping_id][scans] (int | numpy.ndarray | list):**
        All the scans in the measurement set the *holog_mapping_id*.
    
        **holog_obs_dict[holog_mapping_id][ant] (dict):**
        The dictionary keys are the mapping antenna names and the values a list of the reference antennas. See example below.
    
        **holog_obs_dict[ddi] (int | numpy.ndarray | list):**
        Value(s) of DDI that should be extracted from the measurement set.

        The below example shows how the *holog_obs_description* dictionary should be laid out. For each *holog_mapping_id* the relevant scans 
        and antennas must be provided. For the `ant` key, an entry is required for each mapping antenna and the accompanying reference antenna(s).
    
        .. parsed-literal::
            holog_obs_description = {
                0 :{
                    'scans':[2, 4, 6, 8, 10, 12, 14, 16, 18, 20, 22],
                    'ant':{
                        'DA44':[
                            'DV02', 'DV03', 'DV04', 
                            'DV11', 'DV12', 'DV13', 
                            'DV14', 'DV15', 'DV16', 
                            'DV17', 'DV18', 'DV19', 
                            'DV20', 'DV21', 'DV22', 
                            'DV23', 'DV24', 'DV25'
                        ]
                    }
                }
            }
            holog_obs_description['ddi'] = [0]

    """
    logger = _get_astrohack_logger()
    
    
    extract_holog_parms = _check_extract_holog_parms(ms_name,
                                holog_obs_dict,
                                holog_name,
                                point_name,
                                data_col,
                                parallel,
                                overwrite)
    
    check_if_file_exists(extract_holog_parms['ms_name'])
    check_if_file_will_be_overwritten(extract_holog_parms['holog_name'],extract_holog_parms['overwrite'])
    check_if_file_will_be_overwritten(extract_holog_parms['point_name'],extract_holog_parms['overwrite'])

#    try:
#        pnt_dict = _load_pnt_dict(extract_holog_parms['point_name'])
#    except:
#        pnt_dict = _make_ant_pnt_dict(extract_holog_parms['ms_name'], extract_holog_parms['point_name'], parallel=extract_holog_parms['parallel'])
    
    pnt_dict = _make_ant_pnt_dict(extract_holog_parms['ms_name'], extract_holog_parms['point_name'], parallel=extract_holog_parms['parallel'])

    ''' VLA datasets causeing issues.
    if holog_obs_dict is None:
        ant_names_list = []
        #Create mapping antennas
        holog_obs_dict = {}
        for ant_id,pnt_xds in pnt_dict.items():
            ant_name = pnt_xds.attrs['ant_name']
            mapping_scans = pnt_xds.attrs['mapping_scans']
            ant_names_list.append(ant_name)
            for ddi,scans in  mapping_scans.items():
                ddi = int(ddi)
                for s in scans:
                    try:
                        holog_obs_dict[ddi][s]['map'].append(ant_name)
                    except:
                        holog_obs_dict.setdefault(ddi,{})[s] = {'map':[ant_name]}#dict(zip(scans, [ant_name]*len(scans)))
       
       
        #Create reference antennas
        
        ant_names_set = set(ant_names_list)
        for ddi,scan in holog_obs_dict.items():
            for scan_id,ant_types in scan.items():
                holog_obs_dict[ddi][scan_id]['ref'] = ant_names_set - set(holog_obs_dict[ddi][scan_id]['map'])
            
    print(holog_obs_dict)
    '''


    ######## Get Spectral Windows ########
    ctb = ctables.table(
        os.path.join(extract_holog_parms['ms_name'], "DATA_DESCRIPTION"),
        readonly=True,
        lockoptions={"option": "usernoread"},
        ack=False,
    )
    ddi_spw = ctb.getcol("SPECTRAL_WINDOW_ID")
    ddpol_indexol = ctb.getcol("POLARIZATION_ID")
    ddi = np.arange(len(ddi_spw))
    ctb.close()

    ######## Get Antenna IDs and Names ########
    ctb = ctables.table(
        os.path.join(extract_holog_parms['ms_name'], "ANTENNA"),
        readonly=True,
        lockoptions={"option": "usernoread"},
        ack=False,
    )

    ant_names = ctb.getcol("NAME")
    ant_id = np.arange(len(ant_names))

    ctb.close()

    ######## Get Scan and Subscan IDs ########
    # SDM Tables Short Description (https://drive.google.com/file/d/16a3g0GQxgcO7N_ZabfdtexQ8r2jRbYIS/view)
    # 2.54 ScanIntent (p. 150)
    # MAP ANTENNA SURFACE : Holography calibration scan

    # 2.61 SubscanIntent (p. 152)
    # MIXED : Pointing measurement, some antennas are on-source, some off-source
    # REFERENCE : reference measurement (used for boresight in holography).
    # Undefined : ?

    ctb = ctables.table(
        os.path.join(extract_holog_parms['ms_name'], "STATE"),
        readonly=True,
        lockoptions={"option": "usernoread"},
        ack=False,
    )

    # scan intent (with subscan intent) is stored in the OBS_MODE column of the STATE subtable.
    obs_modes = ctb.getcol("OBS_MODE")
    ctb.close()

    scan_intent = "MAP_ANTENNA_SURFACE"
    state_ids = []

    for i, mode in enumerate(obs_modes):
        if (scan_intent in mode) and ('REFERENCE' not in mode):
            state_ids.append(i)

    spw_ctb = ctables.table(
        os.path.join(extract_holog_parms['ms_name'], "SPECTRAL_WINDOW"),
        readonly=True,
        lockoptions={"option": "usernoread"},
        ack=False,
    )
    pol_ctb = ctables.table(
        os.path.join(extract_holog_parms['ms_name'], "POLARIZATION"),
        readonly=True,
        lockoptions={"option": "usernoread"},
        ack=False,
    )

    obs_ctb = ctables.table(
        os.path.join(extract_holog_parms['ms_name'], "OBSERVATION"),
        readonly=True,
        lockoptions={"option": "usernoread"},
        ack=False,
    )
    
    telescope_name = obs_ctb.getcol("TELESCOPE_NAME")[0]

    ## DDI selection
    if holog_obs_dict['ddi'] is None:
        logger.error("No DDIs in holog_obs_dict.")
        raise Exception()

    delayed_list = []
    
    for ddi in holog_obs_dict['ddi']:
        spw_setup_id = ddi_spw[ddi]
        pol_setup_id = ddpol_indexol[ddi]
        
        extract_holog_parms["ddi"] = ddi
        extract_holog_parms["chan_setup"] = {}
        extract_holog_parms["pol_setup"] = {}
        
        extract_holog_parms["chan_setup"]["chan_freq"] = spw_ctb.getcol("CHAN_FREQ", startrow=spw_setup_id, nrow=1)[0, :]
        extract_holog_parms["chan_setup"]["chan_width"] = spw_ctb.getcol("CHAN_WIDTH", startrow=spw_setup_id, nrow=1)[0, :]
        extract_holog_parms["chan_setup"]["eff_bw"] = spw_ctb.getcol("EFFECTIVE_BW", startrow=spw_setup_id, nrow=1)[0, :]
        extract_holog_parms["chan_setup"]["ref_freq"] = spw_ctb.getcol("REF_FREQUENCY", startrow=spw_setup_id, nrow=1)[0]
        extract_holog_parms["chan_setup"]["total_bw"] = spw_ctb.getcol("TOTAL_BANDWIDTH", startrow=spw_setup_id, nrow=1)[0]

        extract_holog_parms["pol_setup"]["pol"] = pol_str[pol_ctb.getcol("CORR_TYPE", startrow=pol_setup_id, nrow=1)[0, :]]
                
        
        extract_holog_parms["telescope_name"] = obs_ctb.getcol("TELESCOPE_NAME")[0]
        

        for holog_map_key in holog_obs_dict.keys(): #loop over all beam_scan_ids, a beam_scan_id can conist out of more than one scan in an ms (this is the case for the VLA pointed mosiacs).
            #if isinstance(holog_map_key,int):
            if 'map' in holog_map_key:
                scans = holog_obs_dict[holog_map_key]["scans"]
                logger.info("Processing ddi: {ddi}, scans: {scans}".format(ddi=ddi, scans=scans))
            
                map_ant_list = []
                ref_ant_per_map_ant_list = [] #
                
                map_ant_name_list = []
                ref_ant_per_map_ant_name_list = [] #
                for map_ant_str in holog_obs_dict[holog_map_key]['ant'].keys():
                    ref_ant_ids = np.array(_convert_ant_name_to_id(ant_names,list(holog_obs_dict[holog_map_key]['ant'][map_ant_str])))
                    map_ant_id = _convert_ant_name_to_id(ant_names,map_ant_str)[0]

                    ref_ant_per_map_ant_list.append(ref_ant_ids)
                    map_ant_list.append(map_ant_id)
                    
                    ref_ant_per_map_ant_name_list.append(list(holog_obs_dict[holog_map_key]['ant'][map_ant_str]))
                    map_ant_name_list.append(map_ant_str) #
                    
                    
                    
                extract_holog_parms["ref_ant_per_map_ant_tuple"] = tuple(ref_ant_per_map_ant_list)
                extract_holog_parms["map_ant_tuple"] = tuple(map_ant_list)
                
                extract_holog_parms["ref_ant_per_map_ant_name_tuple"] = tuple(ref_ant_per_map_ant_name_list)
                extract_holog_parms["map_ant_name_tuple"] = tuple(map_ant_name_list)
                
                extract_holog_parms["scans"] = scans
                extract_holog_parms["sel_state_ids"] = state_ids
                extract_holog_parms["holog_map_key"] = holog_map_key
                extract_holog_parms["ant_names"] = ant_names
                
                if parallel:
                    delayed_list.append(
                        dask.delayed(_extract_holog_chunk)(
                            dask.delayed(extract_holog_parms)
                        )
                    )
                else:
                    _extract_holog_chunk(extract_holog_parms)

    spw_ctb.close()
    pol_ctb.close()

    if parallel:
        dask.compute(delayed_list)    

    extract_holog_parms["holog_obs_dict"] = {}

    for id in ant_id:
        extract_holog_parms["holog_obs_dict"][str(id)] = ant_names[id]

    holog_dict = _load_holog_file(holog_file=extract_holog_parms["holog_name"], dask_load=True, load_pnt_dict=False)

    _create_holog_meta_data(holog_file=extract_holog_parms['holog_name'], holog_dict=holog_dict, holog_params=extract_holog_parms)
    
    holog_mds = AstrohackHologFile(extract_holog_parms['holog_name'])
    holog_mds.open()
    
    return holog_mds
    


def _check_extract_holog_parms(    ms_name,
    holog_obs_dict,
    holog_name,
    point_name,
    data_col,
    parallel,
    overwrite):
    
    extract_holog_parms = {}
    extract_holog_parms["ms_name"] = ms_name
    extract_holog_parms["holog_name"] = holog_name
    extract_holog_parms["point_name"] = point_name
    extract_holog_parms["data_col"] = data_col
    extract_holog_parms["parallel"] = parallel
    extract_holog_parms["overwrite"] = overwrite

    
    #### Parameter Checking ####
    logger = _get_astrohack_logger()
    parms_passed = True
    
    parms_passed = parms_passed and _check_parms(extract_holog_parms, 'ms_name', [str],default=None)

    base_name = _remove_suffix(ms_name,'.ms')
    parms_passed = parms_passed and _check_parms(extract_holog_parms,'holog_name', [str],default=base_name+'.holog.zarr')
  
    
    point_base_name = _remove_suffix(extract_holog_parms['holog_name'],'.holog.zarr')
    parms_passed = parms_passed and _check_parms(extract_holog_parms,'point_name', [str],default=point_base_name+'.point.zarr')
  
    #To Do: special function needed to check holog_obs_dict.
    parm_check = isinstance(holog_obs_dict,dict)
    parms_passed = parms_passed and parm_check
    if not parm_check:
        logger.error('Parameter holog_obs_dict must be of type '+ str(dict))
        
    parms_passed = parms_passed and _check_parms(extract_holog_parms,'data_col', [str],default='DATA')

    parms_passed = parms_passed and _check_parms(extract_holog_parms, 'parallel', [bool],default=False)

    parms_passed = parms_passed and _check_parms(extract_holog_parms, 'overwrite', [bool],default=False)

    if not parms_passed:
        logger.error("extract_holog parameter checking failed.")
        raise Exception("extract_holog parameter checking failed.")
    
    
    return extract_holog_parms<|MERGE_RESOLUTION|>--- conflicted
+++ resolved
@@ -27,12 +27,8 @@
 from astrohack._utils._utils import _remove_suffix
 from astrohack._utils._io import _load_holog_file
 
-<<<<<<< HEAD
-=======
+
 from astrohack._utils._dio_classes import AstrohackHologFile
-
-#@profile(stream=fp)
->>>>>>> 6d832705
 def extract_holog(
     ms_name,
     holog_obs_dict,
@@ -93,7 +89,7 @@
     
         .. parsed-literal::
             holog_obs_description = {
-                0 :{
+                'map_0' :{
                     'scans':[2, 4, 6, 8, 10, 12, 14, 16, 18, 20, 22],
                     'ant':{
                         'DA44':[
