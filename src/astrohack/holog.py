import json
import pathlib
import numpy as np

import graphviper.utils.logger as logger
import graphviper.utils.parameter

from numbers import Number
from typing import List, Union, NewType

from astrohack.utils.graph import compute_graph
from astrohack.utils.file import overwrite_file
from astrohack.utils.data import read_meta_data
from astrohack.utils.data import write_meta_data
from astrohack.core.holog import process_holog_chunk
from astrohack.utils.text import get_default_file_name
from astrohack.mds import AstrohackImageFile

Array = NewType("Array", Union[np.array, List[int], List[float]])


<<<<<<< HEAD
@graphviper.utils.parameter.validate(
    external_logger=logger.get_logger(logger_name="astrohack")
)
=======
@graphviper.utils.parameter.validate()
>>>>>>> 309b8539
def holog(
        holog_name: str,
        grid_size: Union[int, Array, List] = None,
        cell_size: Union[int, Array, List] = None,
        image_name: str = None,
        padding_factor: int = 10,
        grid_interpolation_mode: str = "linear",
        chan_average: bool = True,
        chan_tolerance_factor: float = 0.005,
        scan_average: bool = True,
        alma_osf_pad: str = None,
        ant: Union[str, List[str]] = "all",
        ddi: Union[int, List[int]] = "all",
        to_stokes: bool = True,
        apply_mask: bool = True,
        phase_fit: bool = True,
        overwrite: bool = False,
        parallel: bool = False
) -> Union[AstrohackImageFile, None]:
    """ Process holography data and derive aperture illumination pattern.

    :param holog_name: Name of holography .holog.zarr file to process.
    :type holog_name: str

    :param grid_size: Numpy array specifying the dimensions of the grid used in data gridding. If not specified \
    grid_size is calculated using POINTING_OFFSET in pointing table.
    :type grid_size: numpy.ndarray, dtype int, list optional

    :param cell_size: Numpy array defining the cell size of each grid bin. If not specified cell_size is calculated \
    using POINTING_OFFSET in pointing table.
    :type cell_size: numpy.ndarray, dtype float, list optional

    :param image_name: Defines the name of the output image name. If value is None, the name will be set to \
    <base_name>.image.zarr, defaults to None
    :type image_name: str, optional

    :param padding_factor: Padding factor applied to beam grid before computing the fast-fourier transform. The default\
     has been set for operation on most systems. The user should be aware of memory constraints before increasing this\
      parameter significantly., defaults to 10
    :type padding_factor: int, optional

    :param parallel: Run in parallel with Dask or in serial., defaults to False
    :type parallel: bool, optional

    :param grid_interpolation_mode: Method of interpolation used when gridding data. This is done using the \
    `scipy.interpolate.griddata` method. For more information on the interpolation see `scipy.interpolate \
    <https://docs.scipy.org/doc/scipy/reference/generated/scipy.interpolate.griddata.html#scipy.interpolate.griddata>`_,\
     defaults to "linear"
    :type grid_interpolation_mode: str, optional. Available options: {"linear", "nearest", "cubic"}

    :param chan_average: Boolean dictating whether the channel average is computed and written to the output holog \
    file., defaults to True
    :type chan_average: bool, optional

    :param chan_tolerance_factor: Tolerance used in channel averaging to determine the number of primary beam \
    channels., defaults to 0.005
    :type chan_tolerance_factor: float, optional

    :param scan_average: Boolean dictating whether averaging is done over scan., defaults to True
    :type scan_average: bool, optional

    :param alma_osf_pad: Pad on which the antenna was poitioned at the ALMA OSF (only relevant for ALMA near field
    holographies).
    :type alma_osf_pad: str, optional

    :param ant: List of antennas/antenna to be processed, defaults to "all" when None, ex. ea25
    :type ant: list or str, optional

    :param ddi: List of ddi to be processed, defaults to "all" when None, ex. 0
    :type ddi: list or int, optional

    :param to_stokes: Dictates whether polarization is computed according to stokes values., defaults to True
    :type to_stokes: bool, optional

    :param apply_mask: If True applies a mask to the aperture setting values outside the aperture to zero., defaults\
     to True
    :type apply_mask: bool, optional

    :param phase_fit: If a boolean array is given each element controls one aspect of phase fitting. defaults to True.
        
        Phase fitting:
        
        - [0]: pointing offset; 
        - [1]: focus xy offsets; 
        - [2]: focus z offset; 
        - [3]: subreflector tilt (off by default except for VLA and VLBA)
        - [4]: cassegrain offset

    :type phase_fit: bool, optional

    :param overwrite: Overwrite existing files on disk, defaults to False
    :type overwrite: bool, optional

    :return: Holography image object.
    :rtype: AstrohackImageFile
    
    .. _Description:
    **AstrohackImageFile**

    Image object allows the user to access image data via compound dictionary keys with values, in order of depth,\
     `ant` -> `ddi`. The image object also provides a `summary()` helper function to list available keys for each file.\
      An outline of the image object structure is show below:

    .. parsed-literal::
        image_mds = 
            {
            ant_0:{
                ddi_0: image_ds,
                 ⋮               
                ddi_m: image_ds
            },
            ⋮
            ant_n: …
        }

    **Example Usage**
    
    .. parsed-literal::
        from astrohack.holog import holog

        holog(
            holog_name="astrohack_observation.holog.zarr", 
            padding_factor=50, 
            grid_interpolation_mode='linear',
            chan_average = True,
            scan_average = True,
            ant='ea25',
            overwrite=True,
            parallel=True
        )

    """
    # Doing this here allows it to get captured by locals()
    if image_name is None:
        image_name = get_default_file_name(input_file=holog_name, output_type=".image.zarr")

    holog_params = locals()

    input_params = holog_params.copy()
    assert pathlib.Path(holog_params['holog_name']).exists() is True, (
        logger.error(f'File {holog_params["holog_name"]} does not exists.')
    )

    overwrite_file(holog_params['image_name'], holog_params['overwrite'])

    json_data = "/".join((holog_params['holog_name'], ".holog_json"))

    with open(json_data, "r") as json_file:
        holog_json = json.load(json_file)

    meta_data = read_meta_data(holog_params['holog_name'] + '/.holog_attr')

    # If cell size is None, fill from metadata if it exists
    if holog_params["cell_size"] is None:
        if meta_data['cell_size'] is None:
            logger.error(
                "Cell size meta data not found. There was likely an issue with the holography data extraction. Fix\
                 extract data or provide cell_size as argument.")
            logger.error("There was an error, see log above for more info.")

            return None

        else:
            holog_params["cell_size"] = np.array([-meta_data["cell_size"], meta_data["cell_size"]])

    else:
        holog_params["cell_size"] = _convert_gridding_parameter(
            gridding_parameter=holog_params["cell_size"],
            reflect_on_axis=True
        )

    # If grid size is None, create it from n_pix.
    if holog_params["grid_size"] is None:
        if meta_data['n_pix'] is None:
            logger.error(
                "Grid size meta data not found. There was likely an issue with the holography data extraction. Fix \
                extract data or provide grid_size as argument.")
            logger.error("There was an error, see log above for more info.")

            return None

        else:
            n_pix = int(np.sqrt(meta_data["n_pix"]))
            holog_params["grid_size"] = np.array([n_pix, n_pix])

    else:
        logger.debug("Using user specified grid size.", holog_params["grid_size"])
        holog_params["grid_size"] = _convert_gridding_parameter(
            gridding_parameter=holog_params["grid_size"],
            reflect_on_axis=False
        )

    logger.info('Cell size: {cell_size}, Grid size {grid_size}'.format(
        cell_size=holog_params["cell_size"],
        grid_size=holog_params["grid_size"]
    ))

    json_data = {
        "cell_size": holog_params["cell_size"].tolist(),
        "grid_size": holog_params["grid_size"].tolist()
    }

    with open(".holog_diagnostic.json", "w") as out_file:
        json.dump(json_data, out_file)

    if compute_graph(
            holog_json,
            process_holog_chunk,
            holog_params,
            ['ant', 'ddi'],
            parallel=parallel
    ):

        output_attr_file = "{name}/{ext}".format(name=holog_params['image_name'], ext=".image_attr")
        write_meta_data(output_attr_file, holog_params)

        output_attr_file = "{name}/{ext}".format(name=holog_params['image_name'], ext=".image_input")
        write_meta_data(output_attr_file, input_params)

        image_mds = AstrohackImageFile(holog_params['image_name'])
        image_mds.open()

        logger.info('Finished processing')

        return image_mds

    else:
        logger.warning("No data to process")
        return None


def _convert_gridding_parameter(
        gridding_parameter: Union[List, Array],
        reflect_on_axis=False
) -> np.ndarray:
    if isinstance(gridding_parameter, Number):
        gridding_parameter = np.array([np.power(-1, reflect_on_axis)*gridding_parameter, gridding_parameter])

    elif isinstance(gridding_parameter, list):
        gridding_parameter = np.array(gridding_parameter)

    elif isinstance(gridding_parameter, np.ndarray):
        pass

    else:
        logger.error("Unknown dtype for gridding parameter: {}".format(gridding_parameter))

    return gridding_parameter

<|MERGE_RESOLUTION|>--- conflicted
+++ resolved
@@ -19,13 +19,7 @@
 Array = NewType("Array", Union[np.array, List[int], List[float]])
 
 
-<<<<<<< HEAD
-@graphviper.utils.parameter.validate(
-    external_logger=logger.get_logger(logger_name="astrohack")
-)
-=======
 @graphviper.utils.parameter.validate()
->>>>>>> 309b8539
 def holog(
         holog_name: str,
         grid_size: Union[int, Array, List] = None,
