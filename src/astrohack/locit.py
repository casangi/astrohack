<<<<<<< HEAD
import graphviper.utils.parameter
import graphviper.utils.logger as logger
=======
import pathlib
>>>>>>> 309b8539

import graphviper.utils.parameter
import graphviper.utils.logger as logger

from astrohack.utils.graph import compute_graph
from astrohack.utils.file import overwrite_file
from astrohack.utils.data import write_meta_data
from astrohack.core.locit import locit_separated_chunk, locit_combined_chunk, locit_difference_chunk
from astrohack.utils.text import get_default_file_name
from astrohack.mds import AstrohackLocitFile, AstrohackPositionFile

from typing import Union, List


<<<<<<< HEAD
@graphviper.utils.parameter.validate(
    external_logger=logger.get_logger(logger_name="astrohack")
)
=======
@graphviper.utils.parameter.validate()
>>>>>>> 309b8539
def locit(
        locit_name: str,
        position_name: str = None,
        elevation_limit: float = 10.0,
        polarization: str = 'both',
        fit_engine: str = 'scipy',
        fit_kterm: bool = False,
        fit_delay_rate: bool = True,
        ant: Union[str, List[str]] = "all",
        ddi: Union[int, List[int]] = "all",
        combine_ddis: str = 'simple',
        parallel: bool = False,
        overwrite: bool = False
):
    """
    Extract Antenna position determination data from an MS and stores it in a locit output file.

    :param locit_name: Name of input *.locit.zarr file.
    :type locit_name: str

    :param position_name: Name of *<position_name>.position.zarr* file to create. Defaults to measurement set name \
    with *position.zarr* extension.
    :type position_name: str, optional

    :param elevation_limit: Lower elevation limit for excluding sources in degrees
    :type elevation_limit: float, optional

    :param polarization: Which polarization to use R, L or both for circular systems, X, Y, or both for linear systems.
    :type polarization: str, optional

    :param fit_kterm: Fit antenna elevation axis offset term, defaults to False
    :type fit_kterm: bool, optional

    :param fit_delay_rate: Fit delay rate with time, defaults to True
    :type fit_delay_rate: bool, optional

    :param fit_engine: What engine to use on fitting, default is linear algebra
    :type fit_engine: str, optional

    :param ant: List of antennas/antenna to be processed, defaults to "all" when None, ex. ea25
    :type ant: list or str, optional

    :param ddi: List of ddis/ddi to be processed, defaults to "all" when None, ex. 0
    :type ddi: list or int, optional

    :param combine_ddis: Type of DDI combination, if desired, defaults to simple
    :type combine_ddis: str, optional

    :param parallel: Run in parallel. Defaults to False.
    :type parallel: bool, optional

    :param overwrite: Boolean for whether to overwrite current position.zarr file, defaults to False.
    :type overwrite: bool, optional

    :return: Antenna position object.
    :rtype: AstrohackPositionFile

    .. _Description:

    **AstrohackPositionFile**
    Position object allows the user to access position data via compound dictionary keys with values, in order of depth,
    `ant` -> `ddi`. The position object also provides a `summary()` helper function to list available keys for each file.
    An outline of the position object structure is show below:

    .. rubric:: combine_ddis = no:
    .. parsed-literal::
        position_mds =
        {
            ant_0:{
                ddi_0: position_ds,
                 ⋮
                ddi_m: position_ds
            },
            ⋮
            ant_n: …
        }

    .. rubric:: combine_ddis = ["simple", "difference"]:
    .. parsed-literal::
        position_mds =
        {
            ant_0: position_ds
            ant_n: position_ds
        }

    **Additional Information**

    .. rubric:: Available fitting engines:

    For locit two fitting engines have been implemented, one the classic method used in AIPS is called here
    'linear algebra' and a newer more pythonic engine using scipy curve fitting capabilities, which we call
    scipy, more details below.

    * linear algebra: This fitting engine is based on the least square methods for solving linear systems,
                      this engine is fast, about one order of magnitude faster than scipy,  but may fail to
                      converge, also its uncertainties may be underestimated.

    * scipy: This fitting engine uses the well established scipy.optimize.curve_fit routine. This engine is
             slower than the linear algebra engine, but it is more robust with better estimated uncertainties.

    .. rubric:: Choosing a polarization

    The position fit may be done on either polarization (R or L for the VLA, X or Y for ALMA) or for both polarizations
    at once. When choosing both polarizations we increase the robustness of the solution by doubling the amount of data
    fitted.

    .. rubric:: Combining DDIs

    By default, (combine_ddis='simple') locit combines different DDIs so that there is a single position solution per
    antenna. The other options are, a solution for each of the DDIs for each antenna (combine_ddis='no') or combining
    two DDIs by computing the delays from the difference in phases between the two DDIs of different frequencies
    (combine_ddis='difference').

    combine_ddis='simple'     : Generates higher antenna position correction solutions of higher SNR as more data is used
                                each delay fit.
    combine_ddis='no'         : Useful for detecting systematic differences between different DDIs.
    combine_ddis='difference' : This method is useful for cases where phase wrapping may have occurred due to large
                                delays.

    **Examples**

    - `position_mds = locit("myphase.locit.zarr", polarization='R', combine_ddis='simple')` -> Fit the phase delays in
       "myphase.locit.zarr" for all antennas by combining the delays from all DDIs but using only the 'R' polarization.

    - `position_mds = locit("myphase.locit.zarr", combine_ddis='difference', elevation_limit=30.0)` -> Fit the phase
       difference delays in "myphase.locit.zarr" for all antennas but only using sources above 30 degrees elevation.
    """

    # Doing this here allows it to get captured by locals()
    if position_name is None:
        position_name = get_default_file_name(input_file=locit_name, output_type=".position.zarr")

    locit_params = locals()

    input_params = locit_params.copy()
    attributes = locit_params.copy()

    assert pathlib.Path(locit_params['locit_name']).exists() is True, (
        logger.error(f'File {locit_params["locit_name"]} does not exists.')
    )
    overwrite_file(locit_params['position_name'], locit_params['overwrite'])

    locit_mds = AstrohackLocitFile(locit_params['locit_name'])
    locit_mds.open()

    locit_params['antenna_info'] = locit_mds['antenna_info']
    locit_params['observation_info'] = locit_mds['observation_info']

    attributes['telescope_name'] = locit_mds._meta_data['telescope_name']
    attributes['reference_antenna'] = locit_mds._meta_data['reference_antenna']

    if combine_ddis == 'simple':
        function = locit_combined_chunk
        key_order = ['ant']

    elif combine_ddis == 'difference':
        function = locit_difference_chunk
        key_order = ['ant']

    else:
        function = locit_separated_chunk
        key_order = ['ant', 'ddi']

    if compute_graph(locit_mds, function, locit_params, key_order, parallel=parallel):
        logger.info("Finished processing")

        output_attr_file = "{name}/{ext}".format(name=locit_params['position_name'], ext=".position_attr")
        write_meta_data(output_attr_file, attributes)

        output_attr_file = "{name}/{ext}".format(name=locit_params['position_name'], ext=".position_input")
        write_meta_data(output_attr_file, input_params)

        position_mds = AstrohackPositionFile(locit_params['position_name'])
        position_mds.open()

        return position_mds

    else:
        logger.warning("No data to process")
        return None<|MERGE_RESOLUTION|>--- conflicted
+++ resolved
@@ -1,9 +1,4 @@
-<<<<<<< HEAD
-import graphviper.utils.parameter
-import graphviper.utils.logger as logger
-=======
 import pathlib
->>>>>>> 309b8539
 
 import graphviper.utils.parameter
 import graphviper.utils.logger as logger
@@ -18,13 +13,7 @@
 from typing import Union, List
 
 
-<<<<<<< HEAD
-@graphviper.utils.parameter.validate(
-    external_logger=logger.get_logger(logger_name="astrohack")
-)
-=======
 @graphviper.utils.parameter.validate()
->>>>>>> 309b8539
 def locit(
         locit_name: str,
         position_name: str = None,
