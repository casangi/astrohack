import pathlib
import graphviper.utils.parameter
import graphviper.utils.logger as logger

<<<<<<< HEAD
import graphviper.utils.parameter
import graphviper.utils.logger as logger
=======
from typing import Union, List
>>>>>>> 309b8539

from astrohack.utils.file import overwrite_file
from astrohack.utils.data import write_meta_data
from astrohack.core.extract_locit import extract_antenna_data, extract_spectral_info
from astrohack.core.extract_locit import extract_source_and_telescope, extract_antenna_phase_gains
from astrohack.utils.text import get_default_file_name
from astrohack.mds import AstrohackLocitFile


<<<<<<< HEAD
@graphviper.utils.parameter.validate(
    external_logger=logger.get_logger(logger_name="astrohack")
)
=======
@graphviper.utils.parameter.validate()
>>>>>>> 309b8539
def extract_locit(
        cal_table: str,
        locit_name: str = None,
        ant: Union[str, List[str]] = "all",
        ddi: Union[int, List[int]] = "all",
        overwrite: bool = False
):
    """
    Extract Antenna position determination data from an MS and stores it in a locit output file.

    :param cal_table: Name of input measurement file name.
    :type cal_table: str

    :param locit_name: Name of *<locit_name>.locit.zarr* file to create. Defaults to measurement set name \
    with *locit.zarr* extension.
    :type locit_name: str, optional

    :param ant: List of antennas/antenna to be extracted, defaults to "all" when None, ex. ea25
    :type ant: list or str, optional

    :param ddi: List of ddi to be extracted, defaults to "all" when None, ex. 0
    :type ddi: list or int, optional

    :param overwrite: Boolean for whether to overwrite current locit.zarr file, defaults to False.
    :type overwrite: bool, optional

    :return: Antenna position locit object.
    :rtype: AstrohackLocitFile

    .. _Description:

    extract_locit is a tool to extract the phase gains from a calibration table in an order that is suited for
    parallelized processing by locit. Along with the calibration data antenna position and source position information
    is extracted from the calibration table for use in the fitting process in locit.

    **AstrohackLocitFile**
    The locit object allows the user to access calibration data via compound dictionary keys with values, in order of
    depth, `ant` -> `ddi`. The locit object also provides a `summary()` helper function to list available keys for each
    file. An outline of the locit object structure is show below:

    .. parsed-literal::
        locit_mds =
        {
            ant_0:{
                ddi_0: locit_ds,
                 ⋮
                ddi_m: locit_ds
            },
            ⋮
            ant_n: …
        }

    **Examples**

    - `locit_mds = extract_locit("myphase.cal", locit_name="myphase.locit.zarr")` -> Extract phase calibration data for
       all antennas and all DDIs in "myphase.cal" into a locit file called "myphase.locit.zarr"
    - `locit_mds = extract_locit("myphase.cal", ant=["ea06", "ea03", "ea25"], DDI=0, overwrite=True) -> Extract phase
       calibration data for DDI 0 of antennas ea06, ea03 and ea25 in "myphase.cal" into a locit file called
       "myphase.locit.zarr" that will be overwritten if already present.
    """
    # Doing this here allows it to get captured by locals()
    if locit_name is None:
        locit_name = get_default_file_name(input_file=cal_table, output_type=".locit.zarr")

    extract_locit_params = locals()

    input_params = extract_locit_params.copy()
    attributes = extract_locit_params.copy()

    assert pathlib.Path(extract_locit_params['cal_table']).exists() is True, (
        logger.error(f'File {extract_locit_params["cal_table"]} does not exists.')
    )

    overwrite_file(extract_locit_params['locit_name'], extract_locit_params['overwrite'])

    extract_antenna_data(extract_locit_params)
    extract_spectral_info(extract_locit_params)
    extract_antenna_phase_gains(extract_locit_params)
    telescope_name, n_sources = extract_source_and_telescope(extract_locit_params)

    attributes['telescope_name'] = telescope_name
    attributes['n_sources'] = n_sources
    attributes['reference_antenna'] = extract_locit_params['reference_antenna']
    attributes['n_antennas'] = len(extract_locit_params['ant_dict'])

    output_attr_file = "{name}/{ext}".format(name=extract_locit_params['locit_name'], ext=".locit_input")
    write_meta_data(output_attr_file, input_params)

    output_attr_file = "{name}/{ext}".format(name=extract_locit_params['locit_name'], ext=".locit_attr")
    write_meta_data(output_attr_file, attributes)

    logger.info(f"Finished processing")
    locit_mds = AstrohackLocitFile(extract_locit_params['locit_name'])
    locit_mds.open()

    return locit_mds<|MERGE_RESOLUTION|>--- conflicted
+++ resolved
@@ -2,12 +2,7 @@
 import graphviper.utils.parameter
 import graphviper.utils.logger as logger
 
-<<<<<<< HEAD
-import graphviper.utils.parameter
-import graphviper.utils.logger as logger
-=======
 from typing import Union, List
->>>>>>> 309b8539
 
 from astrohack.utils.file import overwrite_file
 from astrohack.utils.data import write_meta_data
@@ -17,13 +12,7 @@
 from astrohack.mds import AstrohackLocitFile
 
 
-<<<<<<< HEAD
-@graphviper.utils.parameter.validate(
-    external_logger=logger.get_logger(logger_name="astrohack")
-)
-=======
 @graphviper.utils.parameter.validate()
->>>>>>> 309b8539
 def extract_locit(
         cal_table: str,
         locit_name: str = None,
