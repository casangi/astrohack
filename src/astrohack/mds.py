import pathlib
import graphviper.utils.parameter
<<<<<<< HEAD
import graphviper.utils.logger as logger
=======
>>>>>>> 309b8539

import numpy as np
import graphviper.utils.logger as logger

from graphviper.utils.console import Colorize

from astrohack.utils.validation import custom_plots_checker
from astrohack.utils.validation import custom_unit_checker
from astrohack.utils.validation import custom_split_checker

from astrohack.utils.graph import compute_graph

from astrohack.visualization.diagnostics import calibration_plot_chunk
from astrohack.visualization.diagnostics import plot_lm_coverage
from astrohack.visualization.diagnostics import plot_sky_coverage_chunk
from astrohack.visualization.diagnostics import plot_delays_chunk
from astrohack.visualization.diagnostics import plot_position_corrections
from astrohack.visualization.diagnostics import plot_antenna_chunk
from astrohack.visualization.diagnostics import plot_aperture_chunk
from astrohack.visualization.diagnostics import plot_beam_chunk

from astrohack.utils.file import load_panel_file
from astrohack.utils.file import load_image_file
from astrohack.utils.file import load_holog_file
from astrohack.utils.file import load_point_file
from astrohack.utils.file import load_locit_file
from astrohack.utils.file import load_position_file

from astrohack.utils.data import read_meta_data
from astrohack.utils.data import export_to_aips
from astrohack.utils.data import export_locit_fit_results
from astrohack.utils.data import export_to_fits_panel_chunk
from astrohack.utils.data import export_screws_chunk

from astrohack.core.extract_locit import plot_source_table
from astrohack.core.extract_locit import plot_array_configuration
from astrohack.core.extract_locit import print_array_configuration

from astrohack.utils.fits import export_to_fits_holog_chunk

from astrohack.antenna.antenna_surface import AntennaSurface

from astrohack.antenna.telescope import Telescope

from astrohack.utils.text import print_method_list
from astrohack.utils.text import print_dict_table
from astrohack.utils.text import print_data_contents
from astrohack.utils.text import print_summary_header
from astrohack.utils.text import rad_to_deg_str
from astrohack.utils.text import rad_to_hour_str

from prettytable import PrettyTable

from typing import Any, List, Union, Tuple

colorize = Colorize()


class AstrohackDataFile:
    """ Base class for the Astrohack data files
    """

    def __init__(self, file_stem: str, path: str = './'):

        self._image_path = None
        self._holog_path = None
        self._panel_path = None
        self._point_path = None

        self.holog = None
        self.image = None
        self.panel = None
        self.point = None

        self._verify_holog_files(file_stem, path)

    def _verify_holog_files(self, file_stem: str, path: str):

        logger.info("Verifying {stem}.* files in path={path} ...".format(stem=file_stem, path=path))

        file_path = "{path}/{stem}.holog.zarr".format(path=path, stem=file_stem)

        if pathlib.Path(file_path).is_dir():
            logger.info("Found {stem}.holog.zarr directory ...".format(stem=file_stem))

            self._holog_path = file_path
            self.holog = AstrohackHologFile(file_path)

        file_path = "{path}/{stem}.image.zarr".format(path=path, stem=file_stem)

        if pathlib.Path(file_path).is_dir():
            logger.info("Found {stem}.image.zarr directory ...".format(stem=file_stem))

            self._image_path = file_path
            self.image = AstrohackImageFile(file_path)

        file_path = "{path}/{stem}.panel.zarr".format(path=path, stem=file_stem)

        if pathlib.Path(file_path).is_dir():
            logger.info("Found {stem}.panel.zarr directory ...".format(stem=file_stem))

            self._image_path = file_path
            self.panel = AstrohackPanelFile(file_path)

        file_path = "{path}/{stem}.point.zarr".format(path=path, stem=file_stem)

        if pathlib.Path(file_path).is_dir():
            logger.info("Found {stem}.point.zarr directory ...".format(stem=file_stem))

            self._point_path = file_path
            self.point = AstrohackPointFile(file_path)


class AstrohackImageFile(dict):
    """ Data class for holography image data.

    Data within an object of this class can be selected for further inspection, plotted or output to FITS files.
    """

    def __init__(self, file: str):
        """ Initialize an AstrohackImageFile object.
        :param file: File to be linked to this object
        :type file: str

        :return: AstrohackImageFile object
        :rtype: AstrohackImageFile
        """
        super().__init__()
        self._meta_data = None
        self._input_pars = None
        self.file = file
        self._file_is_open = False

    def __getitem__(self, key: str):
        return super().__getitem__(key)

    def __setitem__(self, key: str, value: Any):
        return super().__setitem__(key, value)

    @property
    def is_open(self) -> bool:
        """ Check whether the object has opened the corresponding hack file.

        :return: True if open, else False.
        :rtype: bool
        """
        return self._file_is_open

    def open(self, file: str = None) -> bool:
        """ Open holography image file.
        
        :param file: File to be opened, if None defaults to the previously defined file
        :type file: str, optional

        :return: True if file is properly opened, else returns False
        :rtype: bool
        """

        if file is None:
            file = self.file

        try:
            load_image_file(file, image_dict=self)
            self._meta_data = read_meta_data(file + '/.image_attr')
            self._input_pars = read_meta_data(file + '/.image_input')
            self._file_is_open = True

        except Exception as error:
            logger.error(f"There was an exception opening the file: {error}")
            self._file_is_open = False

        return self._file_is_open

    def summary(self):
        """ Prints summary of the AstrohackImageFile object, with available data, attributes and available methods
        """
        print_summary_header(self.file)
        print_dict_table(self._input_pars)
        print_data_contents(self, ["Antenna", "DDI"])
        print_method_list([self.summary, self.select, self.export_to_fits, self.plot_beams, self.plot_apertures])

    @graphviper.utils.parameter.validate(
<<<<<<< HEAD
        external_logger=logger.get_logger(logger_name="astrohack"),
=======
>>>>>>> 309b8539
        custom_checker=custom_split_checker
    )
    def select(
            self,
            ant: str,
            ddi: int,
            complex_split: str = 'cartesian'
    ) -> object:
        """ Select data on the basis of ddi, scan, ant. This is a convenience function.

        :param ddi: Data description ID, ex. 0.
        :type ddi: int
        :param ant: Antenna ID, ex. ea25.
        :type ant: str
        :param complex_split: Is the data to b left as is (Real + imag: cartesian, default) or split into Amplitude \
        and Phase (polar)
        :type complex_split: str, optional

        :return: Corresponding xarray dataset, or self if selection is None
        :rtype: xarray.Dataset or AstrohackImageFile
        """

        ant = 'ant_' + ant
        ddi = f'ddi_{ddi}'

        if ant is None or ddi is None:
            logger.info("No selections made ...")
            return self
        else:
            if complex_split == 'polar':
                return self[ant][ddi].apply(np.absolute), self[ant][ddi].apply(np.angle, deg=True)
            else:
                return self[ant][ddi]

    @graphviper.utils.parameter.validate(
<<<<<<< HEAD
        external_logger=logger.get_logger(logger_name="astrohack"),
=======
>>>>>>> 309b8539
        custom_checker=custom_split_checker
    )
    def export_to_fits(
            self,
            destination: str,
            complex_split: str = 'cartesian',
            ant: Union[str, List[str]] = "all",
            ddi: Union[int, List[int]] = "all",
            parallel: bool = False
    ) -> None:
        """ Export contents of an AstrohackImageFile object to several FITS files in the destination folder

        :param destination: Name of the destination folder to contain plots
        :type destination: str
        :param complex_split: How to split complex data, cartesian (real + imag, default) or polar (amplitude + phase)
        :type complex_split: str, optional
        :param ant: List of antennas/antenna to be plotted, defaults to "all" when None, ex. ea25
        :type ant: list or str, optional
        :param ddi: List of ddi to be plotted, defaults to "all" when None, ex. 0
        :type ddi: list or int, optional
        :param parallel: If True will use an existing astrohack client to export FITS in parallel, default is False
        :type parallel: bool, optional

        .. _Description:
        Export the products from the holog mds onto FITS files to be read by other software packages

        **Additional Information**
        The image products of holog are complex images due to the nature of interferometric measurements and Fourier
        transforms, currently complex128 FITS files are not supported by astropy, hence the need to split complex images
        onto two real image products, we present the user with two options to carry out this split.

        .. rubric:: Available complex splitting possibilities:
        - *cartesian*: Split is done to a real part and an imaginary part FITS files
        - *polar*:     Split is done to an amplitude and a phase FITS files


        The FITS files produced by this function have been tested and are known to work with CARTA and DS9
        """

        param_dict = locals()
        pathlib.Path(param_dict['destination']).mkdir(exist_ok=True)
        param_dict['metadata'] = self._meta_data
        compute_graph(
            self,
            export_to_fits_holog_chunk,
            param_dict,
            ['ant', 'ddi'],
            parallel=parallel
        )

    @graphviper.utils.parameter.validate(
<<<<<<< HEAD
        external_logger=logger.get_logger(logger_name="astrohack"),
=======
>>>>>>> 309b8539
        custom_checker=custom_plots_checker
    )
    def plot_apertures(
            self,
            destination: str,
            ant: Union[str, List[str]] = "all",
            ddi: Union[int, List[int]] = "all",
            polarization_state: Union[str, List[str]] = "I",
            plot_screws: bool = False,
            amplitude_limits: Union[List[float], Tuple, np.array] = None,
            phase_unit: str = 'deg',
            phase_limits: Union[List[float], Tuple, np.array] = None,
            deviation_unit: str = 'mm',
            deviation_limits: Union[List[float], Tuple, np.array] = None,
            panel_labels: bool = False,
            display: bool = False,
            colormap: str = 'viridis',
            figure_size: Union[Tuple, List[float], np.array] = None,
            dpi: int = 300,
            parallel: bool = False
    ) -> None:
        """ Aperture amplitude and phase plots from the data in an AstrohackImageFIle object.

        :param destination: Name of the destination folder to contain plots
        :type destination: str
        :param ant: List of antennas/antenna to be plotted, defaults to "all" when None, ex. ea25
        :type ant: list or str, optional
        :param ddi: List of ddis/ddi to be plotted, defaults to "all" when None, ex. 0
        :type ddi: list or int, optional
        :param polarization_state: List of polarization states/ polarization state to be plotted, defaults to "I"
        :type polarization_state: list or str, optional
        :param plot_screws: Add screw positions to plot, default is False
        :type plot_screws: bool, optional
        :param amplitude_limits: Lower than Upper limit for amplitude in volts default is None (Guess from data)
        :type amplitude_limits: numpy.ndarray, list, tuple, optional
        :param phase_unit: Unit for phase plots, defaults is 'deg'
        :type phase_unit: str, optional
        :param phase_limits: Lower than Upper limit for phase, value in phase_unit, default is None (Guess from data)
        :type phase_limits: numpy.ndarray, list, tuple, optional
        :param deviation_unit: Unit for deviation plots, defaults is 'mm'
        :type deviation_unit: str, optional
        :param deviation_limits: Lower than Upper limit for deviation, value in deviation_unit, default is None (Guess\
         from data)
        :type deviation_limits: numpy.ndarray, list, tuple, optional
        :param panel_labels: Add panel labels to antenna surface plots, default is False
        :type panel_labels: bool, optional
        :param display: Display plots inline or suppress, defaults to True
        :type display: bool, optional
        :param colormap: Colormap for plots, default is viridis
        :type colormap: str, optional
        :param figure_size: 2 element array/list/tuple with the plot sizes in inches
        :type figure_size: numpy.ndarray, list, tuple, optional
        :param dpi: dots per inch to be used in plots, default is 300
        :type dpi: int, optional
        :param parallel: If True will use an existing astrohack client to produce plots in parallel, default is False
        :type parallel: bool, optional

        .. _Description:

        Produce plots from ``astrohack.holog`` results for analysis
        """
        param_dict = locals()

        pathlib.Path(param_dict['destination']).mkdir(exist_ok=True)
        compute_graph(self, plot_aperture_chunk, param_dict, ['ant', 'ddi'], parallel=parallel)

    @graphviper.utils.parameter.validate(
<<<<<<< HEAD
        external_logger=logger.get_logger(logger_name="astrohack"),
=======
>>>>>>> 309b8539
        custom_checker=custom_plots_checker
    )
    def plot_beams(
            self,
            destination: str,
            ant: Union[str, List[str]] = "all",
            ddi: Union[int, List[int]] = "all",
            complex_split: str = 'polar',
            angle_unit: str = 'deg',
            phase_unit: str = 'deg',
            display: bool = False,
            colormap: str = 'viridis',
            figure_size: Union[Tuple, List[float], np.array] = (8, 4.5),
            dpi: int = 300,
            parallel: bool = False
    ) -> None:
        """ Beam plots from the data in an AstrohackImageFIle object.

        :param destination: Name of the destination folder to contain plots
        :type destination: str
        :param ant: List of antennas/antenna to be plotted, defaults to "all" when None, ex. ea25
        :type ant: list or str, optional
        :param ddi: List of ddis/ddi to be plotted, defaults to "all" when None, ex. 0
        :type ddi: list or int, optional
        :param angle_unit: Unit for L and M axes in plots, default is 'deg'.
        :type angle_unit: str, optional
        :param complex_split: How to split complex beam data, cartesian (real + imag) or polar (amplitude + phase, \
        default)
        :type complex_split: str, optional
        :param phase_unit: Unit for phase in 'polar' plots, default is 'deg'.
        :type phase_unit: str
        :param display: Display plots inline or suppress, defaults to True
        :type display: bool, optional
        :param colormap: Colormap for plots, default is viridis
        :type colormap: str, optional
        :param figure_size: 2 element array/list/tuple with the plot sizes in inches
        :type figure_size: numpy.ndarray, list, tuple, optional
        :param dpi: dots per inch to be used in plots, default is 300
        :type dpi: int, optional
        :param parallel: If True will use an existing astrohack client to produce plots in parallel, default is False
        :type parallel: bool, optional

        .. _Description:

        Produce plots from ``astrohack.holog`` results for analysis
        """
        param_dict = locals()

        pathlib.Path(param_dict['destination']).mkdir(exist_ok=True)
        compute_graph(self, plot_beam_chunk, param_dict, ['ant', 'ddi'], parallel=parallel)


class AstrohackHologFile(dict):
    """ Data Class for extracted holography data

    Data within an object of this class can be selected for further inspection or plotted for calibration diagnostics.
    """

    def __init__(self, file: str):
        """ Initialize an AstrohackHologFile object.
        :param file: File to be linked to this object
        :type file: str

        :return: AstrohackHologFile object
        :rtype: AstrohackHologFile
        """
        super().__init__()

        self.file = file
        self._meta_data = None
        self._input_pars = None
        self._file_is_open = False

    def __getitem__(self, key: str):
        return super().__getitem__(key)

    def __setitem__(self, key: str, value: Any):
        return super().__setitem__(key, value)

    @property
    def is_open(self) -> bool:
        """ Check whether the object has opened the corresponding hack file.

        :return: True if open, else False.
        :rtype: bool
        """
        return self._file_is_open

    def open(self, file: str = None, dask_load: bool = True) -> bool:
        """ Open extracted holography file.
        :param file: File to be opened, if None defaults to the previously defined file
        :type file: str, optional
        :param dask_load: Is file to be loaded with dask?, default is True
        :type dask_load: bool, optional

        :return: True if file is properly opened, else returns False
        :rtype: bool
        """
<<<<<<< HEAD
        # logger = graphviper.utils.logger.get_logger()
=======
>>>>>>> 309b8539

        if file is None:
            file = self.file

        try:
            load_holog_file(file=file, dask_load=dask_load, load_pnt_dict=False, holog_dict=self)
            self._meta_data = read_meta_data(file + '/.holog_attr')
            self._input_pars = read_meta_data(file + '/.holog_input')
            self._file_is_open = True

        except Exception as error:
            logger.error(f"There was an exception opening the file: {error}")
            self._file_is_open = False

        return self._file_is_open

    def summary(self) -> None:
        """ Prints summary of the AstrohackHologFile object, with available data, attributes and available methods
        """
        print_summary_header(self.file)
        print_dict_table(self._input_pars)
        print_data_contents(self, ["DDI", "Map", "Antenna"])
        print_method_list([self.summary, self.select, self.plot_diagnostics, self.plot_lm_sky_coverage])

<<<<<<< HEAD
    @graphviper.utils.parameter.validate(
        external_logger=logger.get_logger(logger_name="astrohack")
    )
=======
    @graphviper.utils.parameter.validate()
>>>>>>> 309b8539
    def select(
            self,
            ddi: int,
            map_id: int,
            ant: str
    ) -> object:
        """ Select data on the basis of ddi, scan, ant. This is a convenience function.

        :param ddi: Data description ID, ex. 0.
        :type ddi: int
        :param map_id: Mapping ID, ex. 0.
        :type map_id: int
        :param ant: Antenna ID, ex. ea25.
        :type ant: str

        :return: Corresponding xarray dataset, or self if selection is None
        :rtype: xarray.Dataset or AstrohackHologFile
        """

        ant = 'ant_' + ant
        ddi = f'ddi_{ddi}'
        map_id = f'map_{map_id}'

        if ant is None or ddi is None or map_id is None:
            logger.info("No selection made ...")
            return self
        else:
            return self[ddi][map_id][ant]

    @property
    def meta_data(self):
        """ Retrieve AstrohackHologFile JSON metadata.

        :return: JSON metadata for this AstrohackHologFile object
        :rtype: dict
        """

        return self._meta_data

    @graphviper.utils.parameter.validate(
<<<<<<< HEAD
        external_logger=logger.get_logger(logger_name="astrohack"),
=======
>>>>>>> 309b8539
        custom_checker=custom_plots_checker
    )
    def plot_diagnostics(
            self,
            destination: str,
            delta: float = 0.01,
            ant: Union[str, List[str]] = "all",
            ddi: Union[str, List[str]] = "all",
            map_id: Union[int, List[int]] = "all",
            complex_split: str = 'polar',
            display: bool = False,
            figure_size: Union[Tuple, List[float], np.array] = None,
            dpi: int = 300,
            parallel: bool = False
    ) -> None:
        """ Plot diagnostic calibration plots from the holography data file.

        :param destination: Name of the destination folder to contain diagnostic plots
        :type destination: str
        :param delta: Defines a fraction of cell_size around which to look for peaks., defaults to 0.01
        :type delta: float, optional
        :param ant: antenna ID to use in subselection, defaults to "all" when None, ex. ea25
        :type ant: list or str, optional
        :param ddi: data description ID to use in subselection, defaults to "all" when None, ex. 0
        :type ddi: list or int, optional
        :param map_id: map ID to use in subselection. This relates to which antenna are in the mapping vs. scanning \
        configuration,  defaults to "all" when None, ex. 0
        :type map_id: list or int, optional
        :param complex_split: How to split complex data, cartesian (real + imaginary) or polar (amplitude + phase), \
        default is polar
        :type complex_split: str, optional
        :param display: Display plots inline or suppress, defaults to True
        :type display: bool, optional
        :param figure_size: 2 element array/list/tuple with the plot sizes in inches
        :type figure_size: numpy.ndarray, list, tuple, optional
        :param dpi: dots per inch to be used in plots, default is 300
        :type dpi: int, optional
        :param parallel: Run in parallel, defaults to False
        :type parallel: bool, optional

        **Additional Information**
        The visibilities extracted by extract_holog are complex due to the nature of interferometric measurements. To
        ease the visualization of the complex data it can be split into real and imaginary parts (cartesian) or in
        amplitude and phase (polar).

        .. rubric:: Available complex splitting possibilities:
        - *cartesian*: Split is done to a real part and an imaginary part in the plots
        - *polar*:     Split is done to an amplitude and a phase in the plots

        """

        param_dict = locals()
        param_dict["map"] = map_id

        pathlib.Path(param_dict['destination']).mkdir(exist_ok=True)
        key_order = ["ddi", "map", "ant"]
        compute_graph(self, calibration_plot_chunk, param_dict, key_order, parallel)

    @graphviper.utils.parameter.validate(
<<<<<<< HEAD
        external_logger=logger.get_logger(logger_name="astrohack"),
=======
>>>>>>> 309b8539
        custom_checker=custom_plots_checker
    )
    def plot_lm_sky_coverage(
            self,
            destination: str,
            ant: Union[str, List[str]] = "all",
            ddi: Union[int, List[int]] = "all",
            map_id: Union[int, List[int]] = "all",
            angle_unit: str = 'deg',
            time_unit: str = 'hour',
            plot_correlation: Union[str, List[str]] = None,
            complex_split: str = 'polar',
            phase_unit: str = 'deg',
            display: bool = False,
            figure_size: Union[Tuple, List[float], np.array] = None,
            dpi: int = 300,
            parallel: bool = False
    ) -> None:
        """ Plot directional cosine coverage.

        :param destination: Name of the destination folder to contain plots
        :type destination: str
        :param ant: antenna ID to use in subselection, defaults to "all" when None, ex. ea25
        :type ant: list or str, optional
        :param ddi: data description ID to use in subselection, defaults to "all" when None, ex. 0
        :type ddi: list or int, optional
        :param map_id: map ID to use in subselection. This relates to which antenna are in the mapping vs. scanning \
        configuration,  defaults to "all" when None, ex. 0
        :type map_id: list or int, optional
        :param angle_unit: Unit for L and M axes in plots, default is 'deg'.
        :type angle_unit: str, optional
        :param time_unit: Unit for time axis in plots, default is 'hour'.
        :type time_unit: str, optional
        :param plot_correlation: Which correlation to plot against L and M, default is None (no correlation plots).
        :type plot_correlation: str, list, optional
        :param complex_split: How to split complex data, cartesian (real + imaginary) or polar (amplitude + phase), \
        default is polar
        :type complex_split: str, optional
        :param phase_unit: Unit for phase in 'polar' plots, default is 'deg'.
        :type phase_unit: str
        :param display: Display plots inline or suppress, defaults to True
        :type display: bool, optional
        :param figure_size: 2 element array/list/tuple with the plot sizes in inches
        :type figure_size: numpy.ndarray, list, tuple, optional
        :param dpi: dots per inch to be used in plots, default is 300
        :type dpi: int, optional
        :param parallel: Run in parallel, defaults to False
        :type parallel: bool, optional

        **Additional Information**
        The visibilities extracted by extract_holog are complex due to the nature of interferometric measurements. To
        ease the visualization of the complex data it can be split into real and imaginary parts (cartesian) or in
        amplitude and phase (polar).

        .. rubric:: Available complex splitting possibilities:
        - *cartesian*: Split is done to a real part and an imaginary part in the plots
        - *polar*:     Split is done to an amplitude and a phase in the plots

        .. rubric:: Plotting correlations:
        - *RR, RL, LR, LL*: Are available for circular systems
        - *XX, XY, YX, YY*: Are available for linear systems
        - *all*: Plot all correlations in dataset

        """

        param_dict = locals()
        param_dict["map"] = map_id

        pathlib.Path(param_dict['destination']).mkdir(exist_ok=True)
        key_order = ["ddi", "map", "ant"]
        compute_graph(self, plot_lm_coverage, param_dict, key_order, parallel)
        return

    @graphviper.utils.parameter.validate(
<<<<<<< HEAD
        external_logger=logger.get_logger(logger_name="astrohack"),
=======
>>>>>>> 309b8539
        custom_checker=custom_plots_checker
    )
    def export_to_aips(
            self,
            destination: str,
            ant: Union[str, List[str]] = "all",
            ddi: Union[int, List[int]] = "all",
            map_id: Union[int, List[int]] = "all",
            parallel: bool = False
    ) -> None:
        """ Export data compatible to AIPS's HOLOG task

        :param destination: Name of the destination folder to contain SCII files
        :type destination: str
        :param ant: antenna ID to use in subselection, defaults to "all" when None, ex. ea25
        :type ant: list or str, optional
        :param ddi: data description ID to use in subselection, defaults to "all" when None, ex. 0
        :type ddi: list or int, optional
        :param map_id: map ID to use in subselection. This relates to which antenna are in the mapping vs. scanning \
        configuration,  defaults to "all" when None, ex. 0
        :type map_id: list or int, optional
        :param parallel: Run in parallel, defaults to False
        :type parallel: bool, optional

        **Additional Information**

        This method converts the data for an Antenna mapping to the ASCII format used by AIPS's HOLOG task.
        Currently only stokes I is supported.
        """
        param_dict = locals()
        param_dict["map"] = map_id

        pathlib.Path(param_dict['destination']).mkdir(exist_ok=True)
        key_order = ["ddi", "map", "ant"]
        compute_graph(self, export_to_aips, param_dict, key_order, parallel)
        return


class AstrohackPanelFile(dict):
    """ Data class for holography panel data.

    Data within an object of this class can be selected for further inspection, plotted or exported to FITS for analysis
    or exported to csv for panel adjustments.
    """

    def __init__(self, file: str):
        """ Initialize an AstrohackPanelFile object.
        :param file: File to be linked to this object
        :type file: str

        :return: AstrohackPanelFile object
        :rtype: AstrohackPanelFile
        """
        super().__init__()

        self.file = file
        self._file_is_open = False
        self._input_pars = None

    def __getitem__(self, key: str):
        return super().__getitem__(key)

    def __setitem__(self, key: str, value: Any):
        return super().__setitem__(key, value)

    @property
    def is_open(self) -> bool:
        """ Check whether the object has opened the corresponding hack file.

        :return: True if open, else False.
        :rtype: bool
        """
        return self._file_is_open

    def open(self, file: str = None) -> bool:
        """ Open panel holography file.
        :param file: File to be opened, if None defaults to the previously defined file
        :type file: str, optional

        :return: True if file is properly opened, else returns False
        :rtype: bool
        """

        if file is None:
            file = self.file

        try:
            load_panel_file(file, panel_dict=self)
            self._input_pars = read_meta_data(file + '/.panel_input')
            self._file_is_open = True

        except Exception as error:
            logger.error(f"There was an exception opening the file: {error}")
            self._file_is_open = False

        return self._file_is_open

    def summary(self) -> None:
        """ Prints summary of the AstrohackPanelFile object, with available data, attributes and available methods
        """
<<<<<<< HEAD
        _print_summary_header(self.file)
        _print_dict_table(self._input_pars)
        _print_data_contents(self, ["Antenna", "DDI"])
        _print_method_list([self.summary, self.get_antenna, self.export_screws, self.export_to_fits,
                            self.plot_antennas])

    @graphviper.utils.parameter.validate(
        external_logger=logger.get_logger(logger_name="astrohack")
    )
=======
        print_summary_header(self.file)
        print_dict_table(self._input_pars)
        print_data_contents(self, ["Antenna", "DDI"])
        print_method_list([self.summary, self.get_antenna, self.export_screws, self.export_to_fits,
                           self.plot_antennas])

    @graphviper.utils.parameter.validate()
>>>>>>> 309b8539
    def get_antenna(
            self,
            ant: str,
            ddi: int
    ) -> AntennaSurface:
        """ Retrieve an AntennaSurface object for interaction

        :param ant: Antenna to be retrieved, ex. ea25.
        :type ant: str
        :param ddi: DDI to be retrieved for ant_id, ex. 0
        :type ddi: int

        :return: AntennaSurface object describing for further interaction
        :rtype: AntennaSurface
        """
        ant = 'ant_' + ant
        ddi = f'ddi_{ddi}'
        xds = self[ant][ddi]
        telescope = Telescope(xds.attrs['telescope_name'])
        return AntennaSurface(xds, telescope, reread=True)

    @graphviper.utils.parameter.validate(
<<<<<<< HEAD
        external_logger=logger.get_logger(logger_name="astrohack"),
=======
>>>>>>> 309b8539
        custom_checker=custom_plots_checker
    )
    def export_screws(
            self,
            destination: str,
            ant: Union[str, List[str]] = None,
            ddi: Union[int, List[int]] = None,
            unit: str = 'mm',
            threshold: float = None,
            panel_labels: bool = True,
            display: bool = False,
            colormap: str = 'RdBu_r',
            figure_size: Union[Tuple, List[float], np.array] = None,
            dpi: int = 300
    ) -> None:
        """ Export screw adjustments to text files and optionally plots.

        :param destination: Name of the destination folder to contain exported screw adjustments
        :type destination: str
        :param ant: List of antennas/antenna to be exported, defaults to "all" when None, ex. ea25
        :type ant: list or str, optional
        :param ddi: List of ddis/ddi to be exported, defaults to "all" when None, ex. 0
        :type ddi: list or int, optional
        :param unit: Unit for screws adjustments, most length units supported, defaults to "mm"
        :type unit: str, optional
        :param threshold: Threshold below which data is considered negligible, value is assumed to be in the same unit\
         as the plot, if not given defaults to 10% of the maximal deviation
        :type threshold: float, optional
        :param panel_labels: Add panel labels to antenna surface plots, default is True
        :type panel_labels: bool, optional
        :param display: Display plots inline or suppress, defaults to True
        :type display: bool, optional
        :param colormap: Colormap for screw adjustment map, default is RdBu_r
        :type colormap: str, optional
        :param figure_size: 2 element array/list/tuple with the screw adjustment map size in inches
        :type figure_size: numpy.ndarray, list, tuple, optional
        :param dpi: Screw adjustment map resolution in pixels per inch, default is 300
        :type dpi: int, optional

        .. _Description:

        Produce the screw adjustments from ``astrohack.panel`` results to be used at the antenna site to improve \
        the antenna surface

        """
        param_dict = locals()

        pathlib.Path(param_dict['destination']).mkdir(exist_ok=True)
        compute_graph(self, export_screws_chunk, param_dict, ['ant', 'ddi'], parallel=False)

    @graphviper.utils.parameter.validate(
<<<<<<< HEAD
        external_logger=logger.get_logger(logger_name="astrohack"),
=======
>>>>>>> 309b8539
        custom_checker=custom_plots_checker
    )
    def plot_antennas(
            self,
            destination: str,
            ant: Union[str, List[str]] = "all",
            ddi: Union[int, List[int]] = "all",
            plot_type: str = 'deviation',
            plot_screws: bool = False,
            amplitude_limits: Union[Tuple, List[float], np.array] = None,
            phase_unit: str = 'deg',
            phase_limits: Union[Tuple, List[float], np.array] = None,
            deviation_unit: str = 'mm',
            deviation_limits: Union[Tuple, List[float], np.array] = None,
            panel_labels: bool = False,
            display: bool = False,
            colormap: str = 'viridis',
            figure_size: Union[Tuple, List[float], np.array] = (8.0, 6.4),
            dpi: int = 300,
            parallel: bool = False
    ) -> None:
        """ Create diagnostic plots of antenna surfaces from panel data file.

        :param destination: Name of the destination folder to contain plots
        :type destination: str
        
        :param ant: List of antennas/antenna to be plotted, defaults to "all" when None, ex. ea25
        :type ant: list or str, optional
        
        :param ddi: List of ddis/ddi to be plotted, defaults to "all" when None, ex. 0
        :type ddi: list or int, optional
        
        :param plot_type: type of plot to be produced, deviation, phase, ancillary or all, default is deviation
        :type plot_type: str, optional
        
        :param plot_screws: Add screw positions to plot
        :type plot_screws: bool, optional
        
        :param amplitude_limits: Lower than Upper limit for amplitude in volts default is None (Guess from data)
        :type amplitude_limits: numpy.ndarray, list, tuple, optional
        
        :param phase_unit: Unit for phase plots, defaults is 'deg'
        :type phase_unit: str, optional
        
        :param phase_limits: Lower than Upper limit for phase, value in phase_unit, default is None (Guess from data)
        :type phase_limits: numpy.ndarray, list, tuple, optional
        
        :param deviation_unit: Unit for deviation plots, defaults is 'mm'
        :type deviation_unit: str, optional
        
        :param deviation_limits: Lower than Upper limit for deviation, value in deviation_unit, default is None (Guess \
        from data)
        :type deviation_limits: numpy.ndarray, list, tuple, optional
        
        :param panel_labels: Add panel labels to antenna surface plots, default is False
        :type panel_labels: bool, optional

        :param display: Display plots inline or suppress, defaults to True
        :type display: bool, optional

        :param colormap: Colormap for plots, default is viridis
        :type colormap: str, optional

        :param figure_size: 2 element array/list/tuple with the plot sizes in inches
        :type figure_size: numpy.ndarray, list, tuple, optional

        :param dpi: dots per inch to be used in plots, default is 300
        :type dpi: int, optional

        :param parallel: If True will use an existing astrohack client to produce plots in parallel, default is False
        :type parallel: bool, optional

        .. _Description:

        Produce plots from ``astrohack.panel`` results to be analyzed to judge the quality of the results

        **Additional Information**
        .. rubric:: Available plot types:
        - *deviation*: Surface deviation estimated from phase and wavelength, three plots are produced for each antenna
                       and ddi combination, surface before correction, the corrections applied and the corrected
                       surface, most length units available
        - *phase*: Phase deviations over the surface, three plots are produced for each antenna and ddi combination,
                   phase before correction, the corrections applied and the corrected phase, deg and rad available as
                   units
        - *ancillary*: Two ancillary plots with useful information: The mask used to select data to be fitted, the
                       amplitude data used to derive the mask, units are irrelevant for these plots
        - *all*: All the plots listed above. In this case the unit parameter is taken to mean the deviation unit, the
                 phase unit is set to degrees
        """

        param_dict = locals()

        param_dict["figuresize"] = figure_size

        pathlib.Path(param_dict['destination']).mkdir(exist_ok=True)
        compute_graph(self, plot_antenna_chunk, param_dict, ['ant', 'ddi'], parallel=parallel)

<<<<<<< HEAD
    @graphviper.utils.parameter.validate(
        external_logger=logger.get_logger(logger_name="astrohack")
    )
=======
    @graphviper.utils.parameter.validate()
>>>>>>> 309b8539
    def export_to_fits(
            self,
            destination: str,
            ant: Union[str, List[str]] = "all",
            ddi: Union[int, List[int]] = "all",
            parallel: bool = False
    ) -> None:
        """ Export contents of an Astrohack MDS file to several FITS files in the destination folder

        :param destination: Name of the destination folder to contain plots
        :type destination: str

        :param ant: List of antennas/antenna to be plotted, defaults to "all" when None, ex. ea25
        :type ant: list or str, optional

        :param ddi: List of ddis/ddi to be plotted, defaults to "all" when None, ex. 0
        :type ddi: list or int, optional

        :param parallel: If True will use an existing astrohack client to export FITS in parallel, default is False
        :type parallel: bool, optional

        .. _Description:
        Export the products from the panel mds onto FITS files to be read by other software packages

        **Additional Information**

        The FITS fils produced by this method have been tested and are known to work with CARTA and DS9
        """

        param_dict = locals()

        pathlib.Path(param_dict['destination']).mkdir(exist_ok=True)
        compute_graph(self, export_to_fits_panel_chunk, param_dict, ['ant', 'ddi'],
                      parallel=parallel)


class AstrohackPointFile(dict):
    """ Data Class for holography pointing data.
    """

    def __init__(self, file: str):
        """ Initialize an AstrohackPointFile object.
        :param file: File to be linked to this object
        :type file: str

        :return: AstrohackPointFile object
        :rtype: AstrohackPointFile
        """
        super().__init__()

        self.file = file
        self._input_pars = None
        self._file_is_open = False

    def __getitem__(self, key: str):
        return super().__getitem__(key)

    def __setitem__(self, key: str, value: Any):
        return super().__setitem__(key, value)

    @property
    def is_open(self) -> bool:
        """ Check whether the object has opened the corresponding hack file.

        :return: True if open, else False.
        :rtype: bool
        """
        return self._file_is_open

    def open(self, file: str = None, dask_load: bool = True) -> bool:
        """ Open holography pointing file.
        :param file: File to be opened, if None defaults to the previously defined file
        :type file: str, optional
        :param dask_load: Is file to be loaded with dask?, default is True
        :type dask_load: bool, optional

        :return: True if file is properly opened, else returns False
        :rtype: bool
        """

        if file is None:
            file = self.file

        try:
            load_point_file(file=file, dask_load=dask_load, pnt_dict=self)
            self._file_is_open = True
            self._input_pars = read_meta_data(file + '/.point_input')

        except FileNotFoundError:
            logger.error("Requested file {} doesn't exist ...".format(colorize.blue(file)))
            self._file_is_open = False

        except Exception as error:
            logger.error(f"There was an exception opening the file: {error}")
            self._file_is_open = False

        return self._file_is_open

    def summary(self) -> None:
        """ Prints summary of the AstrohackPointFile object, with available data, attributes and available methods
        """
        print_summary_header(self.file)
        print_dict_table(self._input_pars)
        print_data_contents(self, ["Antenna"])
        print_method_list([self.summary])


class AstrohackLocitFile(dict):
    """ Data Class for extracted gains for antenna location determination
    """

    def __init__(self, file: str):
        """ Initialize an AstrohackLocitFile object.

        :param file: File to be linked to this object
        :type file: str

        :return: AstrohackLocitFile object
        :rtype: AstrohackLocitFile
        """
        super().__init__()

        self.file = file
        self._input_pars = None
        self._meta_data = None
        self._file_is_open = False

    def __getitem__(self, key: str):
        return super().__getitem__(key)

    def __setitem__(self, key: str, value: Any):
        return super().__setitem__(key, value)

    @property
    def is_open(self) -> bool:
        """ Check whether the object has opened the corresponding hack file.

        :return: True if open, else False.
        :rtype: bool
        """
        return self._file_is_open

    def open(self, file: str = None, dask_load: bool = True) -> bool:
        """ Open antenna location file.
        :param file: File to be opened, if None defaults to the previously defined file
        :type file: str, optional

        :param dask_load: Is file to be loaded with dask?, default is True
        :type dask_load: bool, optional

        :return: True if file is properly opened, else returns False
        :rtype: bool
        """


        if file is None:
            file = self.file

        try:
            load_locit_file(file=file, dask_load=dask_load, locit_dict=self)
            self._input_pars = read_meta_data(file + '/.locit_input')
            self._meta_data = read_meta_data(file + '/.locit_attr')
            self._file_is_open = True

        except Exception as error:
            logger.error(f"There was an exception opening the file: {error}")
            self._file_is_open = False

        return self._file_is_open

    def print_source_table(self) -> None:
        """ Prints a table with the sources observed for antenna location determination
        """
        alignment = 'l'
        print("\nSources:")
        table = PrettyTable()
        table.field_names = ['Id', 'Name', 'RA FK5', 'DEC FK5', 'RA precessed', 'DEC precessed']
        for source in self['observation_info']['src_dict'].values():
            table.add_row([source['id'], source['name'], rad_to_hour_str(source['fk5'][0]),
                           rad_to_deg_str(source['fk5'][1]), rad_to_hour_str(source['precessed'][0]),
                           rad_to_deg_str(source['precessed'][1])])
        table.align = alignment
        print(table)

<<<<<<< HEAD
    @graphviper.utils.parameter.validate(
        external_logger=logger.get_logger(logger_name="astrohack"),
    )
=======
    @graphviper.utils.parameter.validate()
>>>>>>> 309b8539
    def print_array_configuration(
            self,
            relative: bool = True
    ) -> None:
        """ Prints a table containing the array configuration

        :param relative: Print relative antenna coordinates or geocentric coordinates, default is True
        :type relative: bool, optional

        .. _Description:

        Print arrayx configuration in the dataset. Also marks the reference antenna and the antennas that are
        absent from the dataset. Coordinates of antenna stations can be relative to the array center or Geocentric
        (longitude, latitude and radius)

        """
        param_dict = locals()
        print_array_configuration(param_dict, self['antenna_info'], self['observation_info']['telescope_name'])

<<<<<<< HEAD
    @graphviper.utils.parameter.validate(
        external_logger=logger.get_logger(logger_name="astrohack"),
    )
=======
    @graphviper.utils.parameter.validate()
>>>>>>> 309b8539
    def plot_source_positions(
            self,
            destination: str,
            labels: bool = False,
            precessed: bool = False,
            display: bool = False,
            figure_size: Union[Tuple, List[float], np.array] = None,
            dpi: int = 300
    ) -> None:
        """ Plot source positions in either FK5 or precessed right ascension and declination.

        :param destination: Name of the destination folder to contain plot
        :type destination: str

        :param labels: Add source labels to the plot, defaults to False
        :type labels: bool, optional

        :param precessed: Plot in precessed coordinates? defaults to False (FK5)
        :type precessed: bool, optional

        :param display: Display plots inline or suppress, defaults to True
        :type display: bool, optional

        :param figure_size: 2 element array/list/tuple with the plot sizes in inches
        :type figure_size: numpy.ndarray, list, tuple, optional

        :param dpi: dots per inch to be used in plots, default is 300
        :type dpi: int, optional

        .. _Description:

        Plot the sources on the source list to a full 24 hours 180 degrees flat 2D representation of the full sky.
        If precessed is set to True the coordinates precessd to the midpoint of the observations is plotted, otherwise
        the FK5 coordinates are plotted.
        The source names can be plotted next to their positions if label is True, however plots may become too crowded
        if that is the case.

        """
        param_dict = locals()
        pathlib.Path(param_dict['destination']).mkdir(exist_ok=True)

        if precessed:
            filename = str(pathlib.Path(destination).joinpath('locit_source_table_precessed.png'))
            time_range = self['observation_info']['time_range']
            obs_midpoint = (time_range[1] + time_range[0]) / 2.

        else:
            filename = str(pathlib.Path(destination).joinpath('locit_source_table_fk5.png'))
            obs_midpoint = None

        plot_source_table(
            filename,
            self['observation_info']['src_dict'],
            precessed=precessed,
            obs_midpoint=obs_midpoint,
            display=display,
            figure_size=figure_size,
            dpi=dpi,
            label=labels
        )

        return

    @graphviper.utils.parameter.validate(
<<<<<<< HEAD
        external_logger=logger.get_logger(logger_name="astrohack"),
=======
>>>>>>> 309b8539
        custom_checker=custom_unit_checker
    )
    def plot_array_configuration(
            self,
            destination: str,
            stations: bool = True,
            zoff: bool = False,
            unit: str = 'm',
            box_size: Union[int, float] = 5000,
            display: bool = False,
            figure_size: Union[Tuple, List[float], np.array] = None,
            dpi: int = 300
    ) -> None:
        """ Plot antenna positions.

        :param destination: Name of the destination folder to contain plot
        :type destination: str

        :param stations: Add station names to the plot, defaults to True
        :type stations: bool, optional

        :param zoff: Add Elevation offsets to the plots, defaults to False
        :type zoff: bool, optional

        :param unit: Unit for the plot, valid values are length units, default is km
        :type unit: str, optional

        :param box_size: Size of the box for plotting the inner part of the array in unit, default is 5 km
        :type box_size: int, float, optional

        :param display: Display plots inline or suppress, defaults to True
        :type display: bool, optional

        :param figure_size: 2 element array/list/tuple with the plot sizes in inches
        :type figure_size: numpy.ndarray, list, tuple, optional

        :param dpi: dots per inch to be used in plots, default is 300
        :type dpi: int, optional

        .. _Description:


        """
        param_dict = locals()
        pathlib.Path(param_dict['destination']).mkdir(exist_ok=True)
        plot_array_configuration(self['antenna_info'], self['observation_info']['telescope_name'], param_dict)
        return

    def summary(self) -> None:
        """ Prints summary of the AstrohackLocitFile object, with available data, attributes and available methods
        """
        print_summary_header(self.file)
        print_dict_table(self._input_pars)
        print_data_contents(self, ["Antenna", "Contents"])
        print_method_list(
            [
                self.summary,
                self.print_source_table,
                self.print_array_configuration,
                self.plot_source_positions,
                self.plot_array_configuration
            ]
        )


class AstrohackPositionFile(dict):
    """ Data Class for extracted antenna location determination
    """

    def __init__(self, file: str):
        """ Initialize an AstrohackPositionFile object.
        :param file: File to be linked to this object
        :type file: str

        :return: AstrohackPositionFile object
        :rtype: AstrohackPositionFile
        """
        super().__init__()

        self.combined = None
        self.file = file
        self._meta_data = None
        self._input_pars = None
        self._file_is_open = False

    def __getitem__(self, key: str):
        return super().__getitem__(key)

    def __setitem__(self, key: str, value: Any):
        return super().__setitem__(key, value)

    @property
    def is_open(self) -> bool:
        """ Check whether the object has opened the corresponding hack file.

        :return: True if open, else False.
        :rtype: bool
        """
        return self._file_is_open

    def open(self, file: str = None, dask_load: bool = True) -> bool:
        """ Open antenna location file.
        :param file: File to be opened, if None defaults to the previously defined file
        :type file: str, optional

        :param dask_load: Is file to be loaded with dask?, default is True
        :type dask_load: bool, optional

        :return: True if file is properly opened, else returns False
        :rtype: bool
        """

        if file is None:
            file = self.file

        self._meta_data = read_meta_data(file + '/.position_attr')
        self.combined = self._meta_data['combine_ddis'] != 'no'
        self._input_pars = read_meta_data(file + '/.position_input')

        try:
            load_position_file(
                file=file,
                dask_load=dask_load,
                position_dict=self,
                combine=self.combined
            )
            self._meta_data = read_meta_data(file + '/.position_attr')
            self.combined = self._meta_data['combine_ddis'] != 'no'
            self._input_pars = read_meta_data(file + '/.position_input')

            self._file_is_open = True

        except Exception as error:
            logger.error(f"There was an exception opening the file: {error}")
            self._file_is_open = False

        return self._file_is_open

    @graphviper.utils.parameter.validate(
<<<<<<< HEAD
        external_logger=logger.get_logger(logger_name="astrohack"),
=======
>>>>>>> 309b8539
        custom_checker=custom_unit_checker
    )
    def export_locit_fit_results(
            self,
            destination: str,
            ant: Union[str, List[str]] = "all",
            ddi: Union[int, List[int]] = "all",
            position_unit: str = 'm',
            time_unit: str = 'hour',
            delay_unit: str = 'nsec'
    ) -> None:
        """ Export antenna position fit results to a text file.

        :param destination: Name of the destination folder to contain exported fit results
        :type destination: str

        :param ant: List of antennas/antenna to be exported, defaults to "all" when None, ex. ea25
        :type ant: list or str, optional

        :param ddi: List of ddis/ddi to be exported, defaults to "all" when None, ex. 0
        :type ddi: list or int, optional

        :param position_unit: Unit to list position fit results, defaults to 'm'
        :type position_unit: str, optional

        :param time_unit: Unit for time in position fit results, defaults to 'hour'
        :type time_unit: str, optional

        :param delay_unit: Unit for delays, defaults to 'ns'
        :type delay_unit: str, optional

        .. _Description:

        Produce a text file with the fit results from astrohack.locit for better determination of antenna locations.
        """

        param_dict = locals()
        pathlib.Path(param_dict['destination']).mkdir(exist_ok=True)
        param_dict['combined'] = self.combined
        export_locit_fit_results(self, param_dict)

    @graphviper.utils.parameter.validate(
<<<<<<< HEAD
        external_logger=logger.get_logger(logger_name="astrohack"),
=======
>>>>>>> 309b8539
        custom_checker=custom_unit_checker
    )
    def plot_sky_coverage(
            self,
            destination: str,
            ant: Union[str, List[str]] = "all",
            ddi: Union[int, List[int]] = "all",
            time_unit: str = 'hour',
            angle_unit: str = 'deg',
            display: bool = False,
            figure_size: Union[Tuple, List[float], np.array] = None,
            dpi: int = 300,
            parallel: bool = False
    ) -> None:
        """ Plot the sky coverage of the data used for antenna position fitting

        :param destination: Name of the destination folder to contain the plots
        :type destination: str

        :param ant: List of antennas/antenna to be plotted, defaults to "all" when None, ex. ea25
        :type ant: list or str, optional

        :param ddi: List of ddis/ddi to be plotted, defaults to "all" when None, ex. 0
        :type ddi: list or int, optional

        :param angle_unit: Unit for angle in plots, defaults to 'deg'
        :type angle_unit: str, optional

        :param time_unit: Unit for time in plots, defaults to 'hour'
        :type time_unit: str, optional

        :param display: Display plots inline or suppress, defaults to True
        :type display: bool, optional

        :param figure_size: 2 element array/list/tuple with the plot size in inches
        :type figure_size: numpy.ndarray, list, tuple, optional

        :param dpi: plot resolution in pixels per inch, default is 300
        :type dpi: int, optional

        :param parallel: If True will use an existing astrohack client to produce plots in parallel, default is False
        :type parallel: bool, optional

        .. _Description:

        This method produces 4 plots for each selected antenna and DDI. These plots are:
        1) Time vs Elevation
        2) Time vs Hour Angle
        3) Time vs Declination
        4) Hour Angle vs Declination

        These plots are intended to display the coverage of the sky of the fitted data

        """

        param_dict = locals()
        pathlib.Path(param_dict['destination']).mkdir(exist_ok=True)
        param_dict['combined'] = self.combined
        if self.combined:
            compute_graph(self, plot_sky_coverage_chunk, param_dict, ['ant'], parallel=parallel)
        else:
            compute_graph(self, plot_sky_coverage_chunk, param_dict, ['ant', 'ddi'],
                          parallel=parallel)

    @graphviper.utils.parameter.validate(
<<<<<<< HEAD
        external_logger=logger.get_logger(logger_name="astrohack"),
=======
>>>>>>> 309b8539
        custom_checker=custom_unit_checker
    )
    def plot_delays(
            self,
            destination: str,
            ant: Union[str, List[str]] = "all",
            ddi: Union[int, List[int]] = "all",
            time_unit: str = 'hour',
            angle_unit: str = 'deg',
            delay_unit: str = 'nsec',
            plot_model: bool = True,
            display: bool = False,
            figure_size: Union[Tuple, List[float], np.array] = None,
            dpi: int = 300,
            parallel: bool = False
    ) -> None:
        """ Plot the delays used for antenna position fitting and optionally the resulting fit.

        :param destination: Name of the destination folder to contain the plots
        :type destination: str

        :param ant: List of antennas/antenna to be plotted, defaults to "all" when None, ex. ea25
        :type ant: list or str, optional

        :param ddi: List of ddis/ddi to be plotted, defaults to "all" when None, ex. 0
        :type ddi: list or int, optional

        :param angle_unit: Unit for angle in plots, defaults to 'deg'
        :type angle_unit: str, optional

        :param time_unit: Unit for time in plots, defaults to 'hour'
        :type time_unit: str, optional

        :param delay_unit: Unit for delay in plots, defaults to 'nsec'
        :type delay_unit: str, optional

        :param plot_model: Plot the fitted model results alongside the data.
        :type plot_model: bool, optional

        :param display: Display plots inline or suppress, defaults to True
        :type display: bool, optional

        :param figure_size: 2 element array/list/tuple with the plot size in inches
        :type figure_size: numpy.ndarray, list, tuple, optional

        :param dpi: plot resolution in pixels per inch, default is 300
        :type dpi: int, optional

        :param parallel: If True will use an existing astrohack client to produce plots in parallel, default is False
        :type parallel: bool, optional

        .. _Description:

        This method produces 4 plots for each selected antenna and DDI. These plots are:
        1) Time vs Delays
        2) Elevation vs Delays
        3) Hour Angle vs Delays
        4) Declination vs Delays

        These plots are intended to display the gain variation with the 4 relevant parameters for the fitting and also
        asses the quality of the position fit.

        """

        param_dict = locals()
        pathlib.Path(param_dict['destination']).mkdir(exist_ok=True)

        param_dict['combined'] = self.combined
        param_dict['comb_type'] = self._meta_data["combine_ddis"]
        if self.combined:
            compute_graph(self, plot_delays_chunk, param_dict, ['ant'], parallel=parallel)
        else:
            compute_graph(self, plot_delays_chunk, param_dict, ['ant', 'ddi'],
                          parallel=parallel)

    @graphviper.utils.parameter.validate(
<<<<<<< HEAD
        external_logger=logger.get_logger(logger_name="astrohack"),
=======
>>>>>>> 309b8539
        custom_checker=custom_unit_checker
    )
    def plot_position_corrections(
            self,
            destination: str,
            ant: Union[str, List[str]] = "all",
            ddi: Union[int, List[int]] = "all",
            unit: str = 'km',
            box_size: Union[int, float] = 5,
            scaling: Union[int, float] = 250,
            figure_size: Union[Tuple, List[float], np.array] = None,
            display: bool = True,
            dpi: int = 300
    ) -> None:
        """ Plot Antenna position corrections on an array configuration plot

        :param destination: Name of the destination folder to contain plot
        :type destination: str

        :param ant: Select which antennas are to be plotted, defaults to all when None, ex. ea25
        :type ant: list or str, optional

        :param ddi: List of ddis/ddi to be plotted, defaults to "all" when None, ex. 0
        :type ddi: list or int, optional

        :param unit: Unit for the plot, valid values are length units, default is km
        :type unit: str, optional

        :param box_size: Size of the box for plotting the inner part of the array in unit, default is 5 km
        :type box_size: int, float, optional

        :param scaling: scaling factor to plotting the corrections, default is 250
        :type scaling: int, float, optional

        :param display: Display plots inline or suppress, defaults to True
        :type display: bool, optional

        :param figure_size: 2 element array/list/tuple with the plot sizes in inches
        :type figure_size: numpy.ndarray, list, tuple, optional

        :param dpi: dots per inch to be used in plots, default is 300
        :type dpi: int, optional

        .. _Description:

        Plot the position corrections computed by locit on top of an array configuration plot.
        The corrections are too small to be visualized on the array plot since they are of the order of mm and the array
        is usually spread over km, or at least hundreds of meters.
        The scaling factor is used to bring the corrections to a scale discernible on the plot, this plot should not be
        used to estimate correction values, for that purpose use export_locit_fit_results instead.

        """

        param_dict = locals()
        pathlib.Path(param_dict['destination']).mkdir(exist_ok=True)
        param_dict['combined'] = self.combined
        plot_position_corrections(param_dict, self)

    def summary(self) -> None:
        """ Prints summary of the AstrohackPositionFile object, with available data, attributes and available methods
        """
        print_summary_header(self.file)
        print_dict_table(self._input_pars)
        if self.combined:
            print_data_contents(self, ["Antenna"])
        else:
            print_data_contents(self, ["Antenna", "Contents"])
        print_method_list([self.summary, self.export_locit_fit_results, self.plot_sky_coverage, self.plot_delays,
                           self.plot_position_corrections])<|MERGE_RESOLUTION|>--- conflicted
+++ resolved
@@ -1,9 +1,5 @@
 import pathlib
 import graphviper.utils.parameter
-<<<<<<< HEAD
-import graphviper.utils.logger as logger
-=======
->>>>>>> 309b8539
 
 import numpy as np
 import graphviper.utils.logger as logger
@@ -186,10 +182,6 @@
         print_method_list([self.summary, self.select, self.export_to_fits, self.plot_beams, self.plot_apertures])
 
     @graphviper.utils.parameter.validate(
-<<<<<<< HEAD
-        external_logger=logger.get_logger(logger_name="astrohack"),
-=======
->>>>>>> 309b8539
         custom_checker=custom_split_checker
     )
     def select(
@@ -225,10 +217,6 @@
                 return self[ant][ddi]
 
     @graphviper.utils.parameter.validate(
-<<<<<<< HEAD
-        external_logger=logger.get_logger(logger_name="astrohack"),
-=======
->>>>>>> 309b8539
         custom_checker=custom_split_checker
     )
     def export_to_fits(
@@ -280,10 +268,6 @@
         )
 
     @graphviper.utils.parameter.validate(
-<<<<<<< HEAD
-        external_logger=logger.get_logger(logger_name="astrohack"),
-=======
->>>>>>> 309b8539
         custom_checker=custom_plots_checker
     )
     def plot_apertures(
@@ -351,10 +335,6 @@
         compute_graph(self, plot_aperture_chunk, param_dict, ['ant', 'ddi'], parallel=parallel)
 
     @graphviper.utils.parameter.validate(
-<<<<<<< HEAD
-        external_logger=logger.get_logger(logger_name="astrohack"),
-=======
->>>>>>> 309b8539
         custom_checker=custom_plots_checker
     )
     def plot_beams(
@@ -453,10 +433,6 @@
         :return: True if file is properly opened, else returns False
         :rtype: bool
         """
-<<<<<<< HEAD
-        # logger = graphviper.utils.logger.get_logger()
-=======
->>>>>>> 309b8539
 
         if file is None:
             file = self.file
@@ -481,13 +457,7 @@
         print_data_contents(self, ["DDI", "Map", "Antenna"])
         print_method_list([self.summary, self.select, self.plot_diagnostics, self.plot_lm_sky_coverage])
 
-<<<<<<< HEAD
-    @graphviper.utils.parameter.validate(
-        external_logger=logger.get_logger(logger_name="astrohack")
-    )
-=======
     @graphviper.utils.parameter.validate()
->>>>>>> 309b8539
     def select(
             self,
             ddi: int,
@@ -528,10 +498,6 @@
         return self._meta_data
 
     @graphviper.utils.parameter.validate(
-<<<<<<< HEAD
-        external_logger=logger.get_logger(logger_name="astrohack"),
-=======
->>>>>>> 309b8539
         custom_checker=custom_plots_checker
     )
     def plot_diagnostics(
@@ -591,10 +557,6 @@
         compute_graph(self, calibration_plot_chunk, param_dict, key_order, parallel)
 
     @graphviper.utils.parameter.validate(
-<<<<<<< HEAD
-        external_logger=logger.get_logger(logger_name="astrohack"),
-=======
->>>>>>> 309b8539
         custom_checker=custom_plots_checker
     )
     def plot_lm_sky_coverage(
@@ -669,10 +631,6 @@
         return
 
     @graphviper.utils.parameter.validate(
-<<<<<<< HEAD
-        external_logger=logger.get_logger(logger_name="astrohack"),
-=======
->>>>>>> 309b8539
         custom_checker=custom_plots_checker
     )
     def export_to_aips(
@@ -773,17 +731,6 @@
     def summary(self) -> None:
         """ Prints summary of the AstrohackPanelFile object, with available data, attributes and available methods
         """
-<<<<<<< HEAD
-        _print_summary_header(self.file)
-        _print_dict_table(self._input_pars)
-        _print_data_contents(self, ["Antenna", "DDI"])
-        _print_method_list([self.summary, self.get_antenna, self.export_screws, self.export_to_fits,
-                            self.plot_antennas])
-
-    @graphviper.utils.parameter.validate(
-        external_logger=logger.get_logger(logger_name="astrohack")
-    )
-=======
         print_summary_header(self.file)
         print_dict_table(self._input_pars)
         print_data_contents(self, ["Antenna", "DDI"])
@@ -791,7 +738,6 @@
                            self.plot_antennas])
 
     @graphviper.utils.parameter.validate()
->>>>>>> 309b8539
     def get_antenna(
             self,
             ant: str,
@@ -814,10 +760,6 @@
         return AntennaSurface(xds, telescope, reread=True)
 
     @graphviper.utils.parameter.validate(
-<<<<<<< HEAD
-        external_logger=logger.get_logger(logger_name="astrohack"),
-=======
->>>>>>> 309b8539
         custom_checker=custom_plots_checker
     )
     def export_screws(
@@ -869,10 +811,6 @@
         compute_graph(self, export_screws_chunk, param_dict, ['ant', 'ddi'], parallel=False)
 
     @graphviper.utils.parameter.validate(
-<<<<<<< HEAD
-        external_logger=logger.get_logger(logger_name="astrohack"),
-=======
->>>>>>> 309b8539
         custom_checker=custom_plots_checker
     )
     def plot_antennas(
@@ -970,13 +908,7 @@
         pathlib.Path(param_dict['destination']).mkdir(exist_ok=True)
         compute_graph(self, plot_antenna_chunk, param_dict, ['ant', 'ddi'], parallel=parallel)
 
-<<<<<<< HEAD
-    @graphviper.utils.parameter.validate(
-        external_logger=logger.get_logger(logger_name="astrohack")
-    )
-=======
     @graphviper.utils.parameter.validate()
->>>>>>> 309b8539
     def export_to_fits(
             self,
             destination: str,
@@ -1161,13 +1093,7 @@
         table.align = alignment
         print(table)
 
-<<<<<<< HEAD
-    @graphviper.utils.parameter.validate(
-        external_logger=logger.get_logger(logger_name="astrohack"),
-    )
-=======
     @graphviper.utils.parameter.validate()
->>>>>>> 309b8539
     def print_array_configuration(
             self,
             relative: bool = True
@@ -1187,13 +1113,7 @@
         param_dict = locals()
         print_array_configuration(param_dict, self['antenna_info'], self['observation_info']['telescope_name'])
 
-<<<<<<< HEAD
-    @graphviper.utils.parameter.validate(
-        external_logger=logger.get_logger(logger_name="astrohack"),
-    )
-=======
     @graphviper.utils.parameter.validate()
->>>>>>> 309b8539
     def plot_source_positions(
             self,
             destination: str,
@@ -1258,10 +1178,6 @@
         return
 
     @graphviper.utils.parameter.validate(
-<<<<<<< HEAD
-        external_logger=logger.get_logger(logger_name="astrohack"),
-=======
->>>>>>> 309b8539
         custom_checker=custom_unit_checker
     )
     def plot_array_configuration(
@@ -1401,10 +1317,6 @@
         return self._file_is_open
 
     @graphviper.utils.parameter.validate(
-<<<<<<< HEAD
-        external_logger=logger.get_logger(logger_name="astrohack"),
-=======
->>>>>>> 309b8539
         custom_checker=custom_unit_checker
     )
     def export_locit_fit_results(
@@ -1447,10 +1359,6 @@
         export_locit_fit_results(self, param_dict)
 
     @graphviper.utils.parameter.validate(
-<<<<<<< HEAD
-        external_logger=logger.get_logger(logger_name="astrohack"),
-=======
->>>>>>> 309b8539
         custom_checker=custom_unit_checker
     )
     def plot_sky_coverage(
@@ -1516,10 +1424,6 @@
                           parallel=parallel)
 
     @graphviper.utils.parameter.validate(
-<<<<<<< HEAD
-        external_logger=logger.get_logger(logger_name="astrohack"),
-=======
->>>>>>> 309b8539
         custom_checker=custom_unit_checker
     )
     def plot_delays(
@@ -1596,10 +1500,6 @@
                           parallel=parallel)
 
     @graphviper.utils.parameter.validate(
-<<<<<<< HEAD
-        external_logger=logger.get_logger(logger_name="astrohack"),
-=======
->>>>>>> 309b8539
         custom_checker=custom_unit_checker
     )
     def plot_position_corrections(
