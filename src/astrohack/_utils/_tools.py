import os
<<<<<<< HEAD
import json
=======
from mpl_toolkits.axes_grid1 import make_axes_locatable
import numpy as np
from astrohack._utils._logger._astrohack_logger import _get_astrohack_logger
>>>>>>> b913d5cc

import numpy as np

from mpl_toolkits.axes_grid1 import make_axes_locatable

from astrohack._utils._logger._astrohack_logger import _get_astrohack_logger

def _well_positioned_colorbar(ax, fig, image, label, location='right', size='5%', pad=0.05):
    """
    Adds a well positioned colorbar to a plot
    Args:
        ax: Axes instance to add the colorbar
        fig: Figure in which the axes are embedded
        image: The plt.imshow instance associated to the colorbar
        label: Colorbar label
        location: Colorbar location
        size: Colorbar size
        pad: Colorbar padding

    Returns: the well positioned colorbar

    """
    divider = make_axes_locatable(ax)
    cax = divider.append_axes(location, size=size, pad=pad)
    return fig.colorbar(image, label=label, cax=cax)


def _remove_suffix(input_string, suffix):
    """
    Removes extension suffixes from file names
    Args:
        input_string: filename string
        suffix: The suffix to be removed

    Returns: the input string minus suffix

    """
    if suffix and input_string.endswith(suffix):
        return input_string[:-len(suffix)]
    return input_string


def _jsonify(holog_obj):
    """ Convert holog_obs_description dictionay to json format. This just means converting numpy.ndarry
        entries to string lists.

    :param holog_obj: holog_obs_description dictionary.
    :type holog_obj: dict
    :param holog_obj: holog_obs_description dictionary.
    :type holog_obj: dict
    """
    for ddi_key, ddi_value in holog_obj.items():
        for map_key, map_value in holog_obj[ddi_key].items():
            for attr_key, attr_value in holog_obj[ddi_key][map_key].items():
                if "scans" in attr_key:
                    holog_obj[ddi_key][map_key][attr_key] = list(map(str, attr_value))
                
                elif "ant" in attr_key:
                    for ant_key, ant_value in holog_obj[ddi_key][map_key][attr_key].items():
                        holog_obj[ddi_key][map_key][attr_key][ant_key] = list(map(str, ant_value))

                else:
                    pass


def _add_prefix(input_string, prefix):
    """
    Adds a prefix to a string filename, if the filename is a path with /, adds the prefix to the actual filename at the
    end of the path
    Args:
        input_string: filename or file path
        prefix: prefix to be added to the filename

    Returns: filename or path plus prefix added to the filename

    """
    wrds = input_string.split('/')
    wrds[-1] = prefix+'_'+wrds[-1]
    return '/'.join(wrds)


def _print_holog_obs_dict(holog_obj):
    logger = _get_astrohack_logger()
    
    OPEN_DICT  = ":{"
    CLOSE_DICT = "}"
    
    OPEN_LIST  = ":["
    CLOSE_LIST = "]"

    logger.info("| ********************************************************** |")
    logger.info("|                 HOLOG OBSERVATION DICTIONARY               |")
    logger.info("| ********************************************************** |\n\n")
    
    for ddi_key, ddi_value in holog_obj.items():
        logger.info("{ddi_key} {open_bracket}".format(ddi_key=ddi_key, open_bracket=OPEN_DICT))
        for map_key, map_value in holog_obj[ddi_key].items():
            logger.info("{map_key: >10} {open_bracket}".format(map_key=map_key, open_bracket=OPEN_DICT))
            for attr_key, attr_value in holog_obj[ddi_key][map_key].items():
                if "scans" in attr_key:
                    logger.info("{attr_key: >12} {open_list}".format(attr_key=attr_key, open_list=OPEN_LIST))
    
                    scan_list = ", ".join(list(map(str, holog_obj[ddi_key][map_key][attr_key])))
                    logger.info("{scan: >18}".format(scan=scan_list))                                   # The print just ification in notebook is weird on this and seems to move according to list length ...
                    logger.info("{close_bracket: >10}".format(close_bracket=CLOSE_LIST))
                
                elif "ant" in attr_key:
                    logger.info("{attr_key: >12} {open_bracket}".format(attr_key=attr_key, open_bracket=OPEN_DICT))
                    for ant_key, ant_value in holog_obj[ddi_key][map_key][attr_key].items():
                        logger.info("{ant_key: >18} {open_list}".format(ant_key=ant_key, open_list=OPEN_LIST))
                        logger.info("{antenna: >25}".format( antenna=", ".join(ant_value) ))
                        logger.info("{close_list: >15}".format(close_list=CLOSE_LIST))
                    
                    logger.info("{close_bracket: >10}".format(close_bracket=CLOSE_DICT))

                else:
                    pass
        logger.info("{close_bracket: >5}".format(close_bracket=CLOSE_DICT))
        
    logger.info("{close_bracket}".format(close_bracket=CLOSE_DICT))



def _parm_to_list(parm, path, prefix):
    """
    Transforms a string parameter to a list if parameter is all or a single string
    Args:
        parm: string or list parameter
        path: Path to complete parameter with values if parameter is 'all'

    Returns: parameter value converter to a list

    """
    if parm == 'all':
        tmplist = os.listdir(path)
        oulist = []
        for item in tmplist:
            if item.find(prefix) == 0:
                oulist.append(item)
    elif isinstance(parm, str):
        oulist = [parm]
    else:
        oulist = parm
    return oulist


def _numpy_to_json(value):
    if isinstance(value, np.integer):
        return int(value)
    if isinstance(value, np.floating):
        return float(value)


def _split_pointing_table(ms_name, antennas):
    """ Split pointing table to contain only specified antennas

    :param ms_name: Measurement file
    :type ms_name: str
    :param antennas: List of antennas to sub-select on.
    :type antennas: list (str)
    """

    # Need to get thea antenna-id values for teh input antenna names. This is not available in the POINTING table
    # so we build the values from the ANTENNA table.
    
    table = "/".join((ms_name, 'ANTENNA'))
    query = 'select NAME from {table}'.format(table=table)
    
    ant_names = np.array(tables.taql(query).getcol('NAME'))
    ant_id = np.arange(len(ant_names))
    
    query_ant = np.searchsorted(ant_names, antennas)
    
    ant_list = " or ".join(["ANTENNA_ID=={ant}".format(ant=ant) for ant in query_ant])
    
    # Build new POINTING table from the sub-selection of antenna values.
    table = "/".join((ms_name, "POINTING"))    
    
    selection = "select * from {table} where {antennas}".format(table=table, antennas=ant_list)
    
    reduced = tables.taql(selection)
    
    # Copy the new table to the source measurement set.
    table = "/".join((ms_name, 'REDUCED'))
    
    reduced.copy(newtablename='{table}'.format(table=table), deep=True)
    reduced.done()
    
    # Remove old POINTING table.
    shutil.rmtree("/".join((ms_name, 'POINTING')))
    
    # Rename REDUCED table to POINTING
    tables.tablerename(
        tablename="/".join((ms_name, 'REDUCED')), 
        newtablename="/".join((ms_name, 'POINTING'))
    )


def _stokes_axis_to_fits_header(header, iaxis):
    """
    Inserts a dedicated stokes axis in the header at iaxis
    Args:
        header: The header to add the axis description to
        iaxis: The position of the axis in the data

    Returns: The augmented header

    """
    header[f'NAXIS{iaxis}'] = 4
    header[f'CRVAL{iaxis}'] = 1.0
    header[f'CDELT{iaxis}'] = 1.0
    header[f'CRPIX{iaxis}'] = 1.0
    header[f'CROTA{iaxis}'] = 0.
    header[f'CTYPE{iaxis}'] = 'STOKES'
    header[f'CUNIT{iaxis}'] = ''

    return header


def _axis_to_fits_header(header, axis, iaxis, axistype, unit):
    """
    Process an axis to create a FITS compatible linear axis description
    Args:
        header: The header to add the axis description to
        axis: The axis to be described in the header
        iaxis: The position of the axis in the data
        axistype: Axis type to be displayed in the fits header

    Returns: The augmented header

    """
    logger = _get_astrohack_logger()
    naxis = len(axis)
    if naxis == 1:
        inc = axis[0]
    else:
        inc = axis[1] - axis[0]
        if inc == 0:
            logger.error('Axis increment is zero valued')
            raise Exception
        absdiff = abs((axis[-1]-axis[-2])-inc)/inc
        if absdiff > 1e-7:
            logger.error('Axis is not linear!')
            raise Exception

    ref = naxis//2
    val = axis[ref]

    header[f'NAXIS{iaxis}'] = naxis
    header[f'CRVAL{iaxis}'] = val
    header[f'CDELT{iaxis}'] = inc
    header[f'CRPIX{iaxis}'] = ref
    header[f'CROTA{iaxis}'] = 0.
    header[f'CTYPE{iaxis}'] = axistype
    header[f'CUNIT{iaxis}'] = unit
    return header


def _bool_to_string(flag):
    """
    Converts a boolean to a yes or no string
    Args:
        flag: boolean to be converted to string

    Returns: 'yes' or 'no'

    """
    if flag:
        return 'yes'
    else:
        return 'no'

<|MERGE_RESOLUTION|>--- conflicted
+++ resolved
@@ -1,13 +1,8 @@
 import os
-<<<<<<< HEAD
 import json
-=======
 from mpl_toolkits.axes_grid1 import make_axes_locatable
 import numpy as np
 from astrohack._utils._logger._astrohack_logger import _get_astrohack_logger
->>>>>>> b913d5cc
-
-import numpy as np
 
 from mpl_toolkits.axes_grid1 import make_axes_locatable
 
