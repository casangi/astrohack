--- conflicted
+++ resolved
@@ -108,18 +108,8 @@
             # Unavoidable for loop because lm change over frequency.
             for chan_index in range(n_chan):
 
-<<<<<<< HEAD
-                n_chan = avg_freq.shape[0]
-                
-                # Unavoidable for loop because lm change over frequency.
-                for chan_index in range(n_chan):
-    
-                    # Average scaled beams.
-                    beam_grid[scan_index, 0, :, :, :] = (beam_grid[scan_index, 0, :, :, :] + np.moveaxis(griddata(lm_freq_scaled[:, :, chan_index], vis_avg[:, chan_index, :], (grid_l, grid_m), method=holog_chunk_params["grid_interpolation_mode"], fill_value=0.0),(2),(0)))
-=======
                 # Average scaled beams.
                 beam_grid[holog_map_index, 0, :, :, :] = (beam_grid[holog_map_index, 0, :, :, :] + np.moveaxis(griddata(lm_freq_scaled[:, :, chan_index], vis_avg[:, chan_index, :], (grid_l, grid_m), method=holog_chunk_params["grid_interpolation_mode"],fill_value=0.0),(2),(0)))
->>>>>>> 6d832705
 
             # Avergaing now complete
             n_chan =  1
