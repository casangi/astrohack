{
 "cells": [
  {
   "cell_type": "code",
   "execution_count": null,
   "id": "f1ac7ba0-048a-4c80-a978-ea87f07ecbff",
   "metadata": {
    "tags": []
   },
   "outputs": [],
   "source": [
    "!pip install -e .. > /dev/null 2>&1"
   ]
  },
  {
   "cell_type": "code",
   "execution_count": null,
   "id": "6b6c787b",
   "metadata": {
    "tags": []
   },
   "outputs": [],
   "source": [
    "import os\n",
    "import json\n",
    "import astrohack\n",
    "\n",
    "import matplotlib.pyplot as plt\n",
    "\n",
    "plt.rcParams['figure.figsize'] = [20, 20]"
   ]
  },
  {
   "cell_type": "code",
   "execution_count": null,
   "id": "471bdb3d",
   "metadata": {
    "tags": []
   },
   "outputs": [],
   "source": [
    "def build_folder_structure(paths):\n",
    "    for path in paths:\n",
    "        if not os.path.exists(path):\n",
    "            os.makedirs(path) \n",
    "\n",
    "datafolder = 'data'\n",
    "resultsfolder = 'results'\n",
    "\n",
    "# Build folder structure & download \n",
    "build_folder_structure(['data', 'results'])\n",
    "\n",
    "graphviper.utils.data.download('J1924-2914.ms.calibrated.split.SPW3', folder=datafolder, unpack=True)\n",
    "graphviper.utils.data.download(file='extract_holog_verification.json')\n",
    "graphviper.utils.data.download(file='holog_numerical_verification.json')"
   ]
  },
  {
   "cell_type": "code",
   "execution_count": null,
   "id": "daef9682",
   "metadata": {
    "tags": []
   },
   "outputs": [],
   "source": [
<<<<<<< HEAD
    "from graphviper.dask.client import local_client\n",
=======
    "from graphviper.dask.client.client import local_client\n",
>>>>>>> 309b8539
    "\n",
    "log_params = {'log_level':'DEBUG'}\n",
    "\n",
    "client = local_client(cores=2, memory_limit='8GB', log_params=log_params)"
   ]
  },
  {
   "cell_type": "code",
   "execution_count": null,
   "id": "25c7f696-9494-44c3-8957-6eeccdef6565",
   "metadata": {
    "tags": []
   },
   "outputs": [],
   "source": [
    "def test_holog_obs_dictionary(holog_obs_dict):\n",
    "    import json\n",
    "    \n",
    "\n",
    "    with open(\".holog_obs_dict.json\") as json_file:\n",
    "        holog_obj = json.load(json_file)    \n",
    "    \n",
    "    assert json.loads(holog_obj) == holog_obs_dict, \"Error: holog_obs_descrition dictionary has changes unexpectedly.\"\n",
    "    \n",
    "def test_holog_diagnostics(json_data, tolerance=1e-7):\n",
    "    import json\n",
    "    \n",
    "    with open(\"holog_numerical_verification.json\") as file:\n",
    "        reference_dict = json.load(file)\n",
    "        \n",
    "    cell_size = reference_dict[\"alma\"]['cell_size'][1]\n",
    "    grid_size = float(reference_dict[\"alma\"]['grid_size'][1])\n",
    "    \n",
    "    json_data['cell_size'] = np.abs(float(json_data['cell_size']))\n",
    "    \n",
    "    cell_size = np.abs(float(cell_size))\n",
    "    \n",
    "    assert relative_difference(json_data['cell_size'], cell_size) < tolerance, \"Unexpected change in cell_size occured.\"\n",
    "    assert relative_difference(np.sqrt(int(json_data['n_pix'])), grid_size) < tolerance, \"Unexpected change in grid_size occured.\"\n",
    "\n",
    "    \n",
    "def test_center_pixel(file, antenna, ddi, reference_center_pixels, number_of_digits=7):\n",
    "    from astrohack.dio import open_image\n",
    "    \n",
    "    mds = open_image(file)[antenna][ddi]\n",
    "    \n",
    "    aperture_shape = mds.APERTURE.values.shape[-2], mds.APERTURE.values.shape[-1]\n",
    "    beam_shape = mds.BEAM.values.shape[-2], mds.BEAM.values.shape[-1]  \n",
    "    \n",
    "    aperture_center_pixels = np.squeeze(mds.APERTURE.values[..., aperture_shape[0]//2, aperture_shape[1]//2])\n",
    "    beam_center_pixels = np.squeeze(mds.BEAM.values[..., beam_shape[0]//2, beam_shape[1]//2])\n",
    "    \n",
    "    aperture_ref = list(map(complex, reference_center_pixels['aperture']))\n",
    "    beam_ref = list(map(complex, reference_center_pixels['beam']))\n",
    "    \n",
    "    for i in range(len(aperture_ref)):\n",
    "        assert relative_difference(\n",
    "            aperture_ref[i].real, \n",
    "            aperture_center_pixels[i].real\n",
    "        ) < 1e-6, \"There has been a shift in aperture center pixel value(s)\"\n",
    "        \n",
    "        assert relative_difference(\n",
    "            beam_ref[i].real, \n",
    "            beam_center_pixels[i].real\n",
    "        ) < 1e-6, \"There has been a shift in beam center pixel value(s)\"\n",
    "                \n",
    "        assert relative_difference(\n",
    "            aperture_ref[i].imag, \n",
    "            aperture_center_pixels[i].imag\n",
    "        ) < 1e-6, \"There has been a shift in aperture center pixel value(s)\"\n",
    "        assert relative_difference(\n",
    "            beam_ref[i].imag, \n",
    "            beam_center_pixels[i].imag\n",
    "        ) < 1e-6, \"There has been a shift in beam center pixel value(s)\"\n",
    "        \n",
    "    \n",
    "def get_center_pixel(file, antenna, ddi):\n",
    "    from astrohack.dio import open_image\n",
    "    \n",
    "    mds = open_image(file)[antenna][ddi]\n",
    "    \n",
    "    aperture_shape = mds.APERTURE.values.shape[-2], mds.APERTURE.values.shape[-1]\n",
    "    beam_shape = mds.BEAM.values.shape[-2], mds.BEAM.values.shape[-1]    \n",
    "    \n",
    "    aperture_center_pixels = mds.APERTURE.values[..., aperture_shape[0]//2, aperture_shape[1]//2]\n",
    "    beam_center_pixels = mds.BEAM.values[..., beam_shape[0]//2, beam_shape[1]//2]\n",
    "    \n",
    "    return np.squeeze(aperture_center_pixels), np.squeeze(beam_center_pixels)\n",
    "\n",
    "def compare_float_values(result, reference, decimals):\n",
    "    result_list = list(map(str, str(result)))\n",
    "    reference_list = list(map(str, str(reference)))\n",
    "    \n",
    "    return result_list[:decimals] == reference_list[:decimals]\n",
    "\n",
    "def relative_difference(result, expected):\n",
    "    return 2*np.abs(result - expected)/(abs(result) + abs(expected))"
   ]
  },
  {
   "cell_type": "code",
   "execution_count": null,
   "id": "5759d17f-de08-4489-9d32-1d470aa808f7",
   "metadata": {},
   "outputs": [],
   "source": [
    "from astrohack.extract_pointing import extract_pointing\n",
    "\n",
    "alma_ms = \"data/J1924-2914.ms.calibrated.split.SPW3\"\n",
    "\n",
    "extract_pointing(\n",
    "    ms_name=alma_ms,\n",
    "    point_name='results/alma.split.point.zarr',\n",
    "    parallel=False,\n",
    "    overwrite=True\n",
    ")"
   ]
  },
  {
   "cell_type": "code",
   "execution_count": null,
   "id": "06a89e52",
   "metadata": {
    "tags": []
   },
   "outputs": [],
   "source": [
    "import numpy as np\n",
    "\n",
    "from astrohack.extract_holog import extract_holog\n",
    "\n",
    "with open(\"extract_holog_verification.json\") as file:\n",
    "    json_dict = json.load(file)\n",
    "    \n",
    "holog_obs_dict = json_dict[\"alma\"]\n",
    "\n",
    "alma_ms = \"data/J1924-2914.ms.calibrated.split.SPW3\"\n",
    "alma_holog = 'results/alma.split.holog.zarr'\n",
    "\n",
    "extract_holog(\n",
    "    ms_name=alma_ms,\n",
    "    holog_name=alma_holog,\n",
    "    point_name='results/alma.split.point.zarr',\n",
    "    data_column='DATA',\n",
    "    parallel=False,\n",
    "    overwrite=True\n",
    ")\n",
    "\n",
    "test_holog_obs_dictionary(holog_obs_dict)\n",
    "\n",
    "with open('results/alma.split.holog.zarr/.holog_attr') as attr_file:\n",
    "    holog_attr = json.load(attr_file)\n",
    "    \n",
    "test_holog_diagnostics(\n",
    "    json_data=holog_attr,\n",
    "    tolerance=2e-5\n",
    ")"
   ]
  },
  {
   "cell_type": "code",
   "execution_count": null,
   "id": "d856b328",
   "metadata": {
    "tags": []
   },
   "outputs": [],
   "source": [
    "import numpy as np\n",
    "from astrohack import holog\n",
    "\n",
    "with open(\"holog_numerical_verification.json\") as file:\n",
    "    reference_dict = json.load(file)\n",
    "\n",
    "grid_interpolation_mode = 'linear' #'nearest' 'linear' 'cubic'\n",
    "chan_average = True\n",
    "scan_average = True\n",
    "\n",
    "holog(\n",
    "    holog_name=alma_holog, \n",
    "    padding_factor=50, \n",
    "    grid_interpolation_mode=grid_interpolation_mode,\n",
    "    chan_average = chan_average,\n",
    "    scan_average = scan_average,\n",
    "    overwrite=True,\n",
    "    phase_fit=True,\n",
    "    apply_mask=True,\n",
    "    to_stokes=True,\n",
    "    parallel=True\n",
    ")\n",
    "    \n",
    "test_center_pixel(\n",
    "    file=\"results/alma.split.image.zarr\", \n",
    "    antenna=\"ant_DV13\", \n",
    "    ddi=\"ddi_0\", \n",
    "    reference_center_pixels=reference_dict[\"alma\"]['pixels']\n",
    ")"
   ]
  },
  {
   "cell_type": "code",
   "execution_count": null,
   "id": "477cf776",
   "metadata": {
    "tags": []
   },
   "outputs": [],
   "source": [
    "import xarray as xr\n",
    "import matplotlib.pyplot as plt\n",
    "import scipy\n",
    "import matplotlib.patches as patches\n",
    "\n",
    "from scipy import constants\n",
    "\n",
    "from astrohack.dio import open_image\n",
    "\n",
    "alma_image = resultsfolder+'/alma.split.image.zarr'\n",
    "\n",
    "plt.close('all')\n",
    "\n",
    "chan = 0\n",
    "\n",
    "ds = open_image(\"results/alma.split.image.zarr\")['ant_DV13']['ddi_0']\n",
    "\n",
    "wavelength = scipy.constants.speed_of_light/ds.chan.values[chan]\n",
    "l = ds.l.values\n",
    "m = ds.m.values\n",
    "u = ds.u.values*wavelength\n",
    "v = ds.v.values*wavelength\n",
    "\n",
    "print(u.min(),u.max())\n",
    "\n",
    "plt.figure()\n",
    "plt.imshow(np.abs(ds.BEAM[0,chan,0,:,:]),extent=[l.min(), l.max(), m.min(), m.max()])\n",
    "plt.colorbar()\n",
    "plt.show()\n",
    "\n",
    "circle = patches.Circle((0,0), 12.5, fill=False, color='white', alpha=0.7, linewidth=2)\n",
    "\n",
    "fig, ax =plt.subplots()\n",
    "\n",
    "plt.imshow(np.abs(ds.APERTURE[0,chan,0,:,:]),extent=[u.min(), u.max(), v.min(), v.max()])\n",
    "plt.colorbar()\n",
    "plt.show()\n",
    "\n",
    "ds"
   ]
  },
  {
   "cell_type": "code",
   "execution_count": null,
   "id": "1ce05739",
   "metadata": {
    "tags": []
   },
   "outputs": [],
   "source": [
    "from astrohack.panel import panel\n",
    "\n",
    "panel_model = 'rigid'\n",
    "\n",
    "alma_panel = panel(\n",
    "    image_name=alma_image, \n",
    "    panel_model=panel_model,\n",
    "    parallel=True,\n",
    "    overwrite=True\n",
    ")"
   ]
  },
  {
   "cell_type": "code",
   "execution_count": null,
   "id": "61829e69-70c8-4600-89e4-fb1cc7b20b88",
   "metadata": {
    "tags": []
   },
   "outputs": [],
   "source": [
    "import numpy as np\n",
    "from astrohack.dio import open_panel\n",
    "\n",
    "def relative_difference(mean, expected):  \n",
    "    return 2*np.abs(mean - expected)/(abs(mean) + abs(expected))\n",
    "\n",
    "def verify_panel_positions(\n",
    "    panel_list=['3-11', '5-31', '7-52', '11-62'], \n",
    "    reference_position = np.array([-2.16823971, -0.94590908,  0.84834425, 0.76463105]),\n",
    "    antenna='ant_DV13',\n",
    "    ddi='ddi_0'\n",
    "):\n",
    "    \n",
    "    M_TO_MILS = 39370.1\n",
    "    \n",
    "    panel_mds = open_panel('results/alma.split.panel.zarr')\n",
    "    \n",
    "    panel_position = np.mean(panel_mds[antenna][ddi].sel(labels=panel_list).PANEL_SCREWS.values*M_TO_MILS, axis=1)\n",
    "\n",
    "    relative_position = relative_difference(panel_position, reference_position)\n",
    "    \n",
    "    if np.any(relative_position > 1e-6): \n",
    "        print(\"There were changes!\")\n",
    "        print(relative_position)    "
   ]
  },
  {
   "cell_type": "code",
   "execution_count": null,
   "id": "f901604c-76e6-4e71-b970-c127737426ee",
   "metadata": {
    "tags": []
   },
   "outputs": [],
   "source": [
    "verify_panel_positions(antenna='ant_DV13', ddi='ddi_0')"
   ]
  }
 ],
 "metadata": {
  "kernelspec": {
   "display_name": "Python 3 (ipykernel)",
   "language": "python",
   "name": "python3"
  },
  "language_info": {
   "codemirror_mode": {
    "name": "ipython",
    "version": 3
   },
   "file_extension": ".py",
   "mimetype": "text/x-python",
   "name": "python",
   "nbconvert_exporter": "python",
   "pygments_lexer": "ipython3",
   "version": "3.11.5"
  }
 },
 "nbformat": 4,
 "nbformat_minor": 5
}<|MERGE_RESOLUTION|>--- conflicted
+++ resolved
@@ -64,11 +64,7 @@
    },
    "outputs": [],
    "source": [
-<<<<<<< HEAD
-    "from graphviper.dask.client import local_client\n",
-=======
     "from graphviper.dask.client.client import local_client\n",
->>>>>>> 309b8539
     "\n",
     "log_params = {'log_level':'DEBUG'}\n",
     "\n",
